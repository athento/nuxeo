<project xmlns="http://maven.apache.org/POM/4.0.0"
  xmlns:xsi="http://www.w3.org/2001/XMLSchema-instance"
  xsi:schemaLocation="http://maven.apache.org/POM/4.0.0 http://maven.apache.org/maven-v4_0_0.xsd">
  <modelVersion>4.0.0</modelVersion>

  <parent>
    <groupId>org.nuxeo.ecm.platform</groupId>
    <artifactId>nuxeo-platform-parent</artifactId>
    <version>5.2-SNAPSHOT</version>
  </parent>

  <artifactId>nuxeo-platform-forms-layout-client</artifactId>
  <name>Nuxeo Forms Layout Client</name>
  <description />

  <dependencies>
    <!-- Nuxeo deps -->
    <dependency>
      <groupId>org.nuxeo.ecm.platform</groupId>
      <artifactId>nuxeo-platform-forms-layout-api</artifactId>
    </dependency>
    <dependency>
      <groupId>org.nuxeo.ecm.platform</groupId>
      <artifactId>nuxeo-platform-types-api</artifactId>
    </dependency>
    <dependency>
      <groupId>org.nuxeo.ecm.core</groupId>
      <artifactId>nuxeo-core-api</artifactId>
    </dependency>
    <dependency>
      <groupId>org.nuxeo.ecm.core</groupId>
      <artifactId>nuxeo-core-schema</artifactId>
    </dependency>
    <!--  dep on ui web for custom components -->
    <dependency>
      <groupId>org.nuxeo.ecm.platform</groupId>
      <artifactId>nuxeo-platform-ui-web</artifactId>
    </dependency>

    <!-- EL + JSF + facelets deps -->
    <dependency>
      <groupId>javax.el</groupId>
      <artifactId>el-api</artifactId>
    </dependency>
    <dependency>
      <groupId>javax.faces</groupId>
      <artifactId>jsf-api</artifactId>
    </dependency>
    <dependency>
      <groupId>com.sun.facelets</groupId>
      <artifactId>jsf-facelets</artifactId>
    </dependency>

<<<<<<< HEAD
    <!--  dep on tomahawk for html tag -->
=======
    <!--  dep on third party libraries -->
>>>>>>> 195270d8
    <dependency>
      <groupId>org.nuxeo.ecm.platform</groupId>
      <artifactId>nuxeo-platform-ui-web-compat</artifactId>
    </dependency>

    <dependency>
      <groupId>org.nuxeo.runtime</groupId>
      <artifactId>nuxeo-runtime-osgi</artifactId>
      <scope>test</scope>
    </dependency>
    <dependency>
      <groupId>log4j</groupId>
      <artifactId>log4j</artifactId>
      <scope>test</scope>
    </dependency>
  </dependencies>

  <reporting>
    <plugins>
      <plugin>
        <groupId>net.sourceforge.maven-taglib</groupId>
        <artifactId>maven-taglib-plugin</artifactId>
        <configuration>
          <taglib.src.dir>src/main/resources/WEB</taglib.src.dir>
        </configuration>
      </plugin>
    </plugins>
  </reporting>

</project><|MERGE_RESOLUTION|>--- conflicted
+++ resolved
@@ -51,11 +51,11 @@
       <artifactId>jsf-facelets</artifactId>
     </dependency>
 
-<<<<<<< HEAD
     <!--  dep on tomahawk for html tag -->
-=======
-    <!--  dep on third party libraries -->
->>>>>>> 195270d8
+    <dependency>
+      <groupId>org.apache.myfaces.tomahawk</groupId>
+      <artifactId>tomahawk</artifactId>
+    </dependency>
     <dependency>
       <groupId>org.nuxeo.ecm.platform</groupId>
       <artifactId>nuxeo-platform-ui-web-compat</artifactId>
