--- conflicted
+++ resolved
@@ -26,13 +26,8 @@
 import org.nuxeo.ecm.platform.workflow.jbpm.util.IDConverter;
 
 /**
-<<<<<<< HEAD
- * This abc overrides the process to document ref binding for the post
- * moderation workflow.
-=======
  * This abstract base class overrides the process to document ref binding for
  * the post moderation workflow.
->>>>>>> 50bafeb1
  * <p>
  * Here, we'd like to bind the process not with the post itself but with the
  * thread since the post is right now an hidden object (i.e : comment). Like
@@ -46,7 +41,6 @@
  */
 public abstract class AbstractForumWorkflowDocumentHandler extends
         AbstractWorkflowDocumentActionHandler {
-    private static final long serialVersionUID = -6261503316926918463L;
 
     private static final long serialVersionUID = -6261503316926918463L;
 
