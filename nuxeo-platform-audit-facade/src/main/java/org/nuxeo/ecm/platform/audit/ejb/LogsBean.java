--- conflicted
+++ resolved
@@ -101,66 +101,8 @@
     public List<LogEntry> queryLogsByPage(String[] eventIds,
             Date limit, String category, String path, int pageNb, int pageSize)
             throws AuditException {
-<<<<<<< HEAD
-
-        // :FIXME: This is not working remotelty since the LogEntryImpl returned
-        // is not within the api package.
-
-        Class<LogEntry> klass = getLogEntryClass();
-
-        List<LogEntry> results = new ArrayList<LogEntry>();
-
-        StringBuilder queryString = new StringBuilder();
-
-        queryString.append("from " + klass.getSimpleName() + " log where ");
-
-        if (eventIds != null) {
-            String inClause = "(";
-            for (String eventId : eventIds) {
-                inClause += "'" + eventId + "',";
-            }
-            inClause = inClause.substring(0, inClause.length() - 1);
-            inClause += ")";
-
-            queryString.append(" log.eventId IN ").append(inClause);
-            queryString.append(" AND ");
-        }
-        if (category != null && !"".equals(category.trim())) {
-            queryString.append(" log.category =:category ");
-            queryString.append(" AND ");
-        }
-
-        if (path != null && !"".equals(path.trim())) {
-            queryString.append(" log.docPath LIKE '").append(path).append("%'");
-            queryString.append(" AND ");
-        }
-
-        queryString.append(" log.eventDate >= :limit");
-        queryString.append(" ORDER BY log.eventDate DESC");
-
-        Query query = em.createQuery(queryString.toString());
-
-        if (category != null) {
-            query.setParameter("category", category);
-        }
-        query.setParameter("limit", limit);
-
-        if (pageNb > 1) {
-            query.setFirstResult((pageNb - 1) * pageSize + 1);
-        }
-        query.setMaxResults(pageSize);
-        results.addAll(query.getResultList());
-
-        List<LogEntry> returned = new ArrayList<LogEntry>();
-        for (LogEntry entry : results) {
-            returned.add(getLogEntryFactory().createLogEntryBase(entry));
-        }
-
-        return returned;
-=======
         List<LogEntry> entries = service().queryLogsByPage(em,eventIds,limit,category,path,pageNb,pageSize);
         return entries;
->>>>>>> 762b5285
     }
 
     public List<LogEntry> queryLogsByPage(String[] eventIds,
