/*
 * (C) Copyright 2006-2007 Nuxeo SAS (http://nuxeo.com/) and contributors.
 *
 * All rights reserved. This program and the accompanying materials
 * are made available under the terms of the GNU Lesser General Public License
 * (LGPL) version 2.1 which accompanies this distribution, and is available at
 * http://www.gnu.org/licenses/lgpl.html
 *
 * This library is distributed in the hope that it will be useful,
 * but WITHOUT ANY WARRANTY; without even the implied warranty of
 * MERCHANTABILITY or FITNESS FOR A PARTICULAR PURPOSE. See the GNU
 * Lesser General Public License for more details.
 *
 * Contributors:
 *     Nuxeo - initial API and implementation
 *
 * $Id:LogsBean.java 1583 2006-08-04 10:26:40Z janguenot $
 */

package org.nuxeo.ecm.platform.audit.ejb;

import java.util.Date;
import java.util.List;
import java.util.Map;

import javax.ejb.Local;
import javax.ejb.Remote;
import javax.ejb.Stateless;
import javax.ejb.TransactionAttribute;
import javax.ejb.TransactionAttributeType;
import javax.persistence.EntityManager;
import javax.persistence.PersistenceContext;

import org.apache.commons.logging.Log;
import org.apache.commons.logging.LogFactory;
import org.nuxeo.ecm.core.api.ClientException;
import org.nuxeo.ecm.platform.audit.api.AuditException;
import org.nuxeo.ecm.platform.audit.api.FilterMapEntry;
import org.nuxeo.ecm.platform.audit.api.LogEntry;
import org.nuxeo.ecm.platform.audit.api.Logs;
import org.nuxeo.ecm.platform.audit.api.remote.LogsRemote;
import org.nuxeo.ecm.platform.audit.ejb.local.LogsLocal;
import org.nuxeo.ecm.platform.audit.service.NXAuditEventsService;
import org.nuxeo.runtime.api.Framework;

/**
 * Stateless bean allowing to query the logs.
 * <p>
 * This class takes advantage of EJBQL.
 * 
 * :XXX: http://jira.nuxeo.org/browse/NXP-514
 * 
 * @author <a href="mailto:ja@nuxeo.com">Julien Anguenot</a>
 * @author <a href="mailto:td@nuxeo.com">Thierry Delprat</a>
 */
@Stateless
@Local(LogsLocal.class)
@Remote(LogsRemote.class)
public class LogsBean implements Logs {

    private static final long serialVersionUID = -9120913062582569871L;

    @SuppressWarnings("unused")
    private static final Log log = LogFactory.getLog(LogsBean.class);

    @PersistenceContext(unitName = "NXAudit")
    private EntityManager em;

    
   
    protected NXAuditEventsService service() {
        return (NXAuditEventsService) Framework.getRuntime().getComponent(
                NXAuditEventsService.NAME);
    }

    public void addLogEntries(List<LogEntry> entries) throws AuditException {
        service().addLogEntries(null, entries);
    }

    public List<LogEntry> getLogEntriesFor(String uuid)
            throws AuditException {
        List<LogEntry> entries = service().getLogEntriesFor(em,
                uuid);
        return entries;
    }

    public List<LogEntry> getLogEntriesFor(String uuid,
            Map<String, FilterMapEntry> filterMap, boolean doDefaultSort)
            throws AuditException {
        List<LogEntry> entries = service().getLogEntriesFor(em,
                uuid, filterMap, doDefaultSort);
        return entries;
    }

    public List<LogEntry> nativeQueryLogs(String whereClause,
            int pageNb, int pageSize) throws AuditException {
        List<LogEntry> entries = service().nativeQueryLogs(em,whereClause, pageNb, pageSize);
        return entries;
    }

    public List<LogEntry> queryLogsByPage(String[] eventIds,
            Date limit, String category, String path, int pageNb, int pageSize)
            throws AuditException {
<<<<<<< HEAD

        // :FIXME: This is not working remotelty since the LogEntryImpl returned
        // is not within the api package.

        Class<LogEntry> klass = getLogEntryClass();

        List<LogEntry> results = new ArrayList<LogEntry>();

        StringBuffer queryString = new StringBuffer();

        queryString.append("from " + klass.getSimpleName() + " log where ");

        if (eventIds != null) {
            String inClause = "(";
            for (String eventId : eventIds) {
                inClause += "'" + eventId + "',";
            }
            inClause = inClause.substring(0, inClause.length() - 1);
            inClause += ")";

            queryString.append(" log.eventId IN ").append(inClause);
            queryString.append(" AND ");
        }
        if (category != null && !"".equals(category.trim())) {
            queryString.append(" log.category =:category ");
            queryString.append(" AND ");
        }

        if (path != null && !"".equals(path.trim())) {
            queryString.append(" log.docPath LIKE '").append(path).append("%'");
            queryString.append(" AND ");
        }

        queryString.append(" log.eventDate >= :limit");
        queryString.append(" ORDER BY log.eventDate DESC");

        Query query = em.createQuery(queryString.toString());

        if (category != null) {
            query.setParameter("category", category);
        }
        query.setParameter("limit", limit);

        if (pageNb > 1) {
            query.setFirstResult((pageNb - 1) * pageSize + 1);
        }
        query.setMaxResults(pageSize);
        results.addAll(query.getResultList());

        List<LogEntry> returned = new ArrayList<LogEntry>();
        for (LogEntry entry : results) {
            returned.add(getLogEntryFactory().createLogEntryBase(entry));
        }

        return returned;
=======
        List<LogEntry> entries = service().queryLogsByPage(em,eventIds,limit,category,path,pageNb,pageSize);
        return entries;
>>>>>>> 6ba741a0
    }

    public List<LogEntry> queryLogsByPage(String[] eventIds,
            String dateRange, String category, String path, int pageNb,
            int pageSize) throws AuditException {
        List<LogEntry> entries =
            service().queryLogsByPage(em, eventIds, dateRange, category, path, pageNb, pageSize);
        return entries;
    }

<<<<<<< HEAD
    @SuppressWarnings("unchecked")
    public List<LogEntry> queryLogs(String[] eventIds, String dateRange)
            throws AuditException {

        // :FIXME: This is not working remotely since the LogEntryImpl returned
        // is not within the api package.

        if (eventIds == null || eventIds.length == 0) {
            throw new AuditException("You must give a not null eventId");
        }
        log.debug("queryLogs() whereClause=" + eventIds);
        Class<LogEntry> klass = getLogEntryClass();

        List<LogEntry> results = new ArrayList<LogEntry>();

        Date limit;
        try {
            limit = DateRangeParser.parseDateRangeQuery(new Date(), dateRange);
        } catch (AuditQueryException aqe) {
            throw new AuditException("Wrong date range query. Query was "
                    + dateRange, aqe);
        }

        String inClause = "(";
        for (String eventId : eventIds) {
            inClause += "'" + eventId + "',";
        }
        inClause = inClause.substring(0, inClause.length() - 1);
        inClause += ")";
        Query query = em.createQuery("from " + klass.getSimpleName()
                + " log where log.eventId in " + inClause
                + " AND log.eventDate >= :limit"
                + " ORDER BY log.eventDate DESC");
        query.setParameter("limit", limit);

        results.addAll(query.getResultList());
        List<LogEntry> returned = new ArrayList<LogEntry>();
        for (LogEntry entry : results) {
            returned.add(getLogEntryFactory().createLogEntryBase(entry));
        }

        return returned;
=======
    public List<LogEntry> queryLogs(String[] eventIds,
            String dateRange) throws AuditException {
        List<LogEntry> entries =
            service().queryLogs(em, eventIds, dateRange);
        return entries;
>>>>>>> 6ba741a0
    }

    public LogEntry getLogEntryByID(long id) throws AuditException {
        LogEntry entry = service().getLogEntryByID(em, id);
        return entry;
    }

    @TransactionAttribute(TransactionAttributeType.REQUIRED)
    public long syncLogCreationEntries(String repoId, String path,
            Boolean recurs) throws AuditException, ClientException {
<<<<<<< HEAD
        // first delete all creation event for the given path
        // XXX : TODO
        removeOldEntriesBeforeSync("documentCreated", path);
        // now fetch from the core
        RepositoryManager rm;
        try {
            rm = Framework.getService(RepositoryManager.class);
        } catch (Exception e1) {
            throw new AuditException("Unable to get RepositoryManager", e1);
        }
        Repository repo = rm.getRepository(repoId);

        if (repo == null) {
            throw new AuditException("Can not find repository");
        }

        CoreSession session;
        try {
            session = repo.open();
        } catch (Exception e1) {
            throw new AuditException("Can not open repository", e1);
        }

        DocumentRef rootRef = new PathRef(path);
        DocumentModel root = session.getDocument(rootRef);

        return syncNode(session, root, recurs);
=======
        return service().syncLogCreationEntries(em, repoId, path, recurs);
>>>>>>> 6ba741a0
    }

 }<|MERGE_RESOLUTION|>--- conflicted
+++ resolved
@@ -101,66 +101,8 @@
     public List<LogEntry> queryLogsByPage(String[] eventIds,
             Date limit, String category, String path, int pageNb, int pageSize)
             throws AuditException {
-<<<<<<< HEAD
-
-        // :FIXME: This is not working remotelty since the LogEntryImpl returned
-        // is not within the api package.
-
-        Class<LogEntry> klass = getLogEntryClass();
-
-        List<LogEntry> results = new ArrayList<LogEntry>();
-
-        StringBuffer queryString = new StringBuffer();
-
-        queryString.append("from " + klass.getSimpleName() + " log where ");
-
-        if (eventIds != null) {
-            String inClause = "(";
-            for (String eventId : eventIds) {
-                inClause += "'" + eventId + "',";
-            }
-            inClause = inClause.substring(0, inClause.length() - 1);
-            inClause += ")";
-
-            queryString.append(" log.eventId IN ").append(inClause);
-            queryString.append(" AND ");
-        }
-        if (category != null && !"".equals(category.trim())) {
-            queryString.append(" log.category =:category ");
-            queryString.append(" AND ");
-        }
-
-        if (path != null && !"".equals(path.trim())) {
-            queryString.append(" log.docPath LIKE '").append(path).append("%'");
-            queryString.append(" AND ");
-        }
-
-        queryString.append(" log.eventDate >= :limit");
-        queryString.append(" ORDER BY log.eventDate DESC");
-
-        Query query = em.createQuery(queryString.toString());
-
-        if (category != null) {
-            query.setParameter("category", category);
-        }
-        query.setParameter("limit", limit);
-
-        if (pageNb > 1) {
-            query.setFirstResult((pageNb - 1) * pageSize + 1);
-        }
-        query.setMaxResults(pageSize);
-        results.addAll(query.getResultList());
-
-        List<LogEntry> returned = new ArrayList<LogEntry>();
-        for (LogEntry entry : results) {
-            returned.add(getLogEntryFactory().createLogEntryBase(entry));
-        }
-
-        return returned;
-=======
         List<LogEntry> entries = service().queryLogsByPage(em,eventIds,limit,category,path,pageNb,pageSize);
         return entries;
->>>>>>> 6ba741a0
     }
 
     public List<LogEntry> queryLogsByPage(String[] eventIds,
@@ -171,56 +113,11 @@
         return entries;
     }
 
-<<<<<<< HEAD
-    @SuppressWarnings("unchecked")
-    public List<LogEntry> queryLogs(String[] eventIds, String dateRange)
-            throws AuditException {
-
-        // :FIXME: This is not working remotely since the LogEntryImpl returned
-        // is not within the api package.
-
-        if (eventIds == null || eventIds.length == 0) {
-            throw new AuditException("You must give a not null eventId");
-        }
-        log.debug("queryLogs() whereClause=" + eventIds);
-        Class<LogEntry> klass = getLogEntryClass();
-
-        List<LogEntry> results = new ArrayList<LogEntry>();
-
-        Date limit;
-        try {
-            limit = DateRangeParser.parseDateRangeQuery(new Date(), dateRange);
-        } catch (AuditQueryException aqe) {
-            throw new AuditException("Wrong date range query. Query was "
-                    + dateRange, aqe);
-        }
-
-        String inClause = "(";
-        for (String eventId : eventIds) {
-            inClause += "'" + eventId + "',";
-        }
-        inClause = inClause.substring(0, inClause.length() - 1);
-        inClause += ")";
-        Query query = em.createQuery("from " + klass.getSimpleName()
-                + " log where log.eventId in " + inClause
-                + " AND log.eventDate >= :limit"
-                + " ORDER BY log.eventDate DESC");
-        query.setParameter("limit", limit);
-
-        results.addAll(query.getResultList());
-        List<LogEntry> returned = new ArrayList<LogEntry>();
-        for (LogEntry entry : results) {
-            returned.add(getLogEntryFactory().createLogEntryBase(entry));
-        }
-
-        return returned;
-=======
     public List<LogEntry> queryLogs(String[] eventIds,
             String dateRange) throws AuditException {
         List<LogEntry> entries =
             service().queryLogs(em, eventIds, dateRange);
         return entries;
->>>>>>> 6ba741a0
     }
 
     public LogEntry getLogEntryByID(long id) throws AuditException {
@@ -231,37 +128,7 @@
     @TransactionAttribute(TransactionAttributeType.REQUIRED)
     public long syncLogCreationEntries(String repoId, String path,
             Boolean recurs) throws AuditException, ClientException {
-<<<<<<< HEAD
-        // first delete all creation event for the given path
-        // XXX : TODO
-        removeOldEntriesBeforeSync("documentCreated", path);
-        // now fetch from the core
-        RepositoryManager rm;
-        try {
-            rm = Framework.getService(RepositoryManager.class);
-        } catch (Exception e1) {
-            throw new AuditException("Unable to get RepositoryManager", e1);
-        }
-        Repository repo = rm.getRepository(repoId);
-
-        if (repo == null) {
-            throw new AuditException("Can not find repository");
-        }
-
-        CoreSession session;
-        try {
-            session = repo.open();
-        } catch (Exception e1) {
-            throw new AuditException("Can not open repository", e1);
-        }
-
-        DocumentRef rootRef = new PathRef(path);
-        DocumentModel root = session.getDocument(rootRef);
-
-        return syncNode(session, root, recurs);
-=======
         return service().syncLogCreationEntries(em, repoId, path, recurs);
->>>>>>> 6ba741a0
     }
 
  }