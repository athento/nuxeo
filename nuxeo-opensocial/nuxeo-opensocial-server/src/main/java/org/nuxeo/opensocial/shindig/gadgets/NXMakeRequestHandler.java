/*
 * (C) Copyright 2006-2009 Nuxeo SA (http://nuxeo.com/) and contributors.
 *
 * All rights reserved. This program and the accompanying materials
 * are made available under the terms of the GNU Lesser General Public License
 * (LGPL) version 2.1 which accompanies this distribution, and is available at
 * http://www.gnu.org/licenses/lgpl.html
 *
 * This library is distributed in the hope that it will be useful,
 * but WITHOUT ANY WARRANTY; without even the implied warranty of
 * MERCHANTABILITY or FITNESS FOR A PARTICULAR PURPOSE. See the GNU
 * Lesser General Public License for more details.
 *
 * Contributors:
 *     Leroy Merlin (http://www.leroymerlin.fr/) - initial implementation
 */

package org.nuxeo.opensocial.shindig.gadgets;

import java.util.Collections;
import java.util.Map;

import javax.servlet.http.HttpServletRequest;

<<<<<<< HEAD
import org.apache.shindig.auth.AuthInfo;
import org.apache.shindig.auth.SecurityToken;
import org.apache.shindig.common.uri.Uri;
import org.apache.shindig.common.util.Utf8UrlCoder;
import org.apache.shindig.gadgets.AuthType;
import org.apache.shindig.gadgets.FeedProcessor;
=======
import org.apache.shindig.auth.SecurityToken;
import org.apache.shindig.common.JsonSerializer;
>>>>>>> b384d9c9
import org.apache.shindig.gadgets.FetchResponseUtils;
import org.apache.shindig.gadgets.GadgetException;
import org.apache.shindig.gadgets.http.HttpRequest;
import org.apache.shindig.gadgets.http.HttpResponse;
<<<<<<< HEAD
import org.apache.shindig.gadgets.oauth.OAuthArguments;
import org.apache.shindig.gadgets.rewrite.ContentRewriterRegistry;
=======
import org.apache.shindig.gadgets.http.RequestPipeline;
import org.apache.shindig.gadgets.rewrite.RequestRewriterRegistry;
import org.apache.shindig.gadgets.servlet.MakeRequestHandler;
>>>>>>> b384d9c9
import org.apache.shindig.gadgets.servlet.ProxyBase;

import com.google.inject.Singleton;

/**
 * @author cusgu
 * 
 *         Patch FeedProcessor in order to retrieve extra elements from RSS 2.0
 *         feeds : - enclosure
 * 
 * @hacker iansmith THIS IS BASICALLY A COPY OF MakeRequestHandler because I
 *         just needed to add a single line to the function buildHttpRequest
 */
@Singleton
<<<<<<< HEAD
public class NXMakeRequestHandler extends ProxyBase {
    // Relaxed visibility for ease of integration. Try to avoid relying on
    // these.
    public static final String UNPARSEABLE_CRUFT = "throw 1; < don't be evil' >";

    public static final String POST_DATA_PARAM = "postData";

    public static final String METHOD_PARAM = "httpMethod";

    public static final String HEADERS_PARAM = "headers";

    public static final String NOCACHE_PARAM = "nocache";

    public static final String CONTENT_TYPE_PARAM = "contentType";

    public static final String NUM_ENTRIES_PARAM = "numEntries";

    public static final String DEFAULT_NUM_ENTRIES = "3";

    public static final String GET_SUMMARIES_PARAM = "getSummaries";

    public static final String AUTHZ_PARAM = "authz";

    private final ContentFetcherFactory contentFetcherFactory;

    private final ContentRewriterRegistry contentRewriterRegistry;

    @Inject
    public NXMakeRequestHandler(ContentFetcherFactory contentFetcherFactory,
            ContentRewriterRegistry contentRewriterRegistry) {
        this.contentFetcherFactory = contentFetcherFactory;
        this.contentRewriterRegistry = contentRewriterRegistry;
    }

    /**
     * Executes a request, returning the response as JSON to be handled by
     * makeRequest.
     */
    @Override
    public void fetch(HttpServletRequest request, HttpServletResponse response)
            throws GadgetException, IOException {
        HttpRequest rcr = buildHttpRequest(request);

        // Serialize the response
        HttpResponse results = contentFetcherFactory.fetch(rcr);

        // Rewrite the response
        if (contentRewriterRegistry != null) {
            results = contentRewriterRegistry.rewriteHttpResponse(rcr, results);
        }

        // Serialize the response
        String output = convertResponseToJson(rcr.getSecurityToken(), request,
                results);

        // Find and set the refresh interval
        setResponseHeaders(request, response, results);

        response.setStatus(HttpServletResponse.SC_OK);
        response.setContentType("application/json");
        response.setCharacterEncoding("UTF-8");
        response.getWriter().write(UNPARSEABLE_CRUFT + output);
    }

    /**
     * Generate a remote content request based on the parameters sent from the
     * client.
     * 
     * @throws GadgetException
     */
    private HttpRequest buildHttpRequest(HttpServletRequest request)
            throws GadgetException {
        String encoding = request.getCharacterEncoding();
        if (encoding == null) {
            encoding = "UTF-8";
        }

        Uri url = validateUrl(request.getParameter(URL_PARAM));

        HttpRequest req = new HttpRequest(url).setMethod(
                getParameter(request, METHOD_PARAM, "GET")).setPostBody(
                getParameter(request, POST_DATA_PARAM, "").getBytes()).setContainer(
                getContainer(request));
        // req.setSecurityToken(new NxSec("Administrator", "Administrator"));

        String headerData = getParameter(request, HEADERS_PARAM, "");
        if (headerData.length() > 0) {
            String[] headerList = headerData.split("&");
            for (String header : headerList) {
                String[] parts = header.split("=");
                if (parts.length != 2) {
                    throw new GadgetException(
                            GadgetException.Code.INTERNAL_SERVER_ERROR,
                            "Malformed header specified,");
                }
                req.addHeader(Utf8UrlCoder.decode(parts[0]),
                        Utf8UrlCoder.decode(parts[1]));
            }
        }

        removeUnsafeHeaders(req);

        req.setIgnoreCache("1".equals(request.getParameter(NOCACHE_PARAM)));

        if (request.getParameter(GADGET_PARAM) != null) {
            req.setGadget(Uri.parse(request.getParameter(GADGET_PARAM)));
        }

        // Allow the rewriter to use an externally forced mime type. This is
        // needed
        // allows proper rewriting of <script src="x"/> where x is returned with
        // a content type like text/html which unfortunately happens all too
        // often
        req.setRewriteMimeType(request.getParameter(REWRITE_MIME_TYPE_PARAM));

        // Figure out whether authentication is required
        AuthType auth = AuthType.parse(getParameter(request, AUTHZ_PARAM, null));
        req.setAuthType(auth);
        if (auth != AuthType.NONE) {
            req.setSecurityToken(extractAndValidateToken(request));
            req.setOAuthArguments(new OAuthArguments(auth, request));
        }
        return req;
=======
public class NXMakeRequestHandler extends MakeRequestHandler {
  public static String AUTH_SESSION_HEADER = "X-NUXEO-INTEGRATED-AUTH";

  public NXMakeRequestHandler(RequestPipeline requestPipeline,
      RequestRewriterRegistry contentRewriterRegistry) {
    super(requestPipeline, contentRewriterRegistry);
  }

  @Override
  protected void setRequestHeaders(HttpServletRequest servletRequest,
      HttpRequest req) {

    super.setRequestHeaders(servletRequest, req);
    String sessionId = servletRequest.getHeader(AUTH_SESSION_HEADER);
    if (sessionId != null) {
      req.addHeader("Cookie", "JSESSIONID=" + sessionId);
>>>>>>> b384d9c9
    }

  }

  /**
   * Format a response as JSON, including additional JSON inserted by
   * chained content fetchers.
   */
  @Override
  protected String convertResponseToJson(SecurityToken authToken, HttpServletRequest request,
      HttpResponse results) throws GadgetException {
    String originalUrl = request.getParameter(ProxyBase.URL_PARAM);
    String body = results.getResponseAsString();
    if (body.length() > 0) {
      if ("FEED".equals(request.getParameter(CONTENT_TYPE_PARAM))) {
        body = NXprocessFeed(originalUrl, request, body);
      }
    }
    Map<String, Object> resp = FetchResponseUtils.getResponseAsJson(results, null, body);

<<<<<<< HEAD
    /**
     * Format a response as JSON, including additional JSON inserted by chained
     * content fetchers.
     */
    private String convertResponseToJson(SecurityToken authToken,
            HttpServletRequest request, HttpResponse results)
            throws GadgetException {
        try {
            String originalUrl = request.getParameter(ProxyBase.URL_PARAM);
            String body = "";
            if (results.getHttpStatusCode() == 200) {
                body = results.getResponseAsString();

                if ("FEED".equals(request.getParameter(CONTENT_TYPE_PARAM))) {
                    body = processFeed(originalUrl, request, body);
                }
            }
            JSONObject resp = FetchResponseUtils.getResponseAsJson(results,
                    body);

            if (authToken != null) {
                String updatedAuthToken = authToken.getUpdatedToken();
                if (updatedAuthToken != null) {
                    resp.put("st", updatedAuthToken);
                }
            }
            // Use raw param as key as URL may have to be decoded
            return new JSONObject().put(originalUrl, resp).toString();
        } catch (JSONException e) {
            return "";
        }
    }

    /**
     * @param request
     * @return A valid token for the given input.
     */
    private SecurityToken extractAndValidateToken(HttpServletRequest request)
            throws GadgetException {
        SecurityToken token = new AuthInfo(request).getSecurityToken();
        if (token == null) {
            throw new GadgetException(
                    GadgetException.Code.INVALID_SECURITY_TOKEN);
        }
        return token;
    }

    /**
     * Processes a feed (RSS or Atom) using FeedProcessor.
     */
    private String processFeed(String url, HttpServletRequest req, String xml)
            throws GadgetException {
        boolean getSummaries = Boolean.parseBoolean(getParameter(req,
                GET_SUMMARIES_PARAM, "false"));
        int numEntries = Integer.parseInt(getParameter(req, NUM_ENTRIES_PARAM,
                DEFAULT_NUM_ENTRIES));
        return new FeedProcessor().process(url, xml, getSummaries, numEntries).toString();
    }
=======
    if (authToken != null) {
      String updatedAuthToken = authToken.getUpdatedToken();
      if (updatedAuthToken != null) {
        resp.put("st", updatedAuthToken);
      }
    }

    // Use raw param as key as URL may have to be decoded
    return JsonSerializer.serialize(Collections.singletonMap(originalUrl, resp));
  }

  /**
   * Processes a feed (RSS or Atom) using FeedProcessor.
   */
  private String NXprocessFeed(String url, HttpServletRequest req, String xml)
          throws GadgetException {
      boolean getSummaries = Boolean.parseBoolean(getParameter(req,
              GET_SUMMARIES_PARAM, "false"));
      int numEntries = Integer.parseInt(getParameter(req, NUM_ENTRIES_PARAM,
              DEFAULT_NUM_ENTRIES));
      return new NXFeedProcessor().process(url, xml, getSummaries, numEntries).toString();
  }

>>>>>>> b384d9c9
}<|MERGE_RESOLUTION|>--- conflicted
+++ resolved
@@ -22,29 +22,15 @@
 
 import javax.servlet.http.HttpServletRequest;
 
-<<<<<<< HEAD
-import org.apache.shindig.auth.AuthInfo;
-import org.apache.shindig.auth.SecurityToken;
-import org.apache.shindig.common.uri.Uri;
-import org.apache.shindig.common.util.Utf8UrlCoder;
-import org.apache.shindig.gadgets.AuthType;
-import org.apache.shindig.gadgets.FeedProcessor;
-=======
 import org.apache.shindig.auth.SecurityToken;
 import org.apache.shindig.common.JsonSerializer;
->>>>>>> b384d9c9
 import org.apache.shindig.gadgets.FetchResponseUtils;
 import org.apache.shindig.gadgets.GadgetException;
 import org.apache.shindig.gadgets.http.HttpRequest;
 import org.apache.shindig.gadgets.http.HttpResponse;
-<<<<<<< HEAD
-import org.apache.shindig.gadgets.oauth.OAuthArguments;
-import org.apache.shindig.gadgets.rewrite.ContentRewriterRegistry;
-=======
 import org.apache.shindig.gadgets.http.RequestPipeline;
 import org.apache.shindig.gadgets.rewrite.RequestRewriterRegistry;
 import org.apache.shindig.gadgets.servlet.MakeRequestHandler;
->>>>>>> b384d9c9
 import org.apache.shindig.gadgets.servlet.ProxyBase;
 
 import com.google.inject.Singleton;
@@ -59,250 +45,65 @@
  *         just needed to add a single line to the function buildHttpRequest
  */
 @Singleton
-<<<<<<< HEAD
-public class NXMakeRequestHandler extends ProxyBase {
-    // Relaxed visibility for ease of integration. Try to avoid relying on
-    // these.
-    public static final String UNPARSEABLE_CRUFT = "throw 1; < don't be evil' >";
+public class NXMakeRequestHandler extends MakeRequestHandler {
+    public static String AUTH_SESSION_HEADER = "X-NUXEO-INTEGRATED-AUTH";
 
-    public static final String POST_DATA_PARAM = "postData";
-
-    public static final String METHOD_PARAM = "httpMethod";
-
-    public static final String HEADERS_PARAM = "headers";
-
-    public static final String NOCACHE_PARAM = "nocache";
-
-    public static final String CONTENT_TYPE_PARAM = "contentType";
-
-    public static final String NUM_ENTRIES_PARAM = "numEntries";
-
-    public static final String DEFAULT_NUM_ENTRIES = "3";
-
-    public static final String GET_SUMMARIES_PARAM = "getSummaries";
-
-    public static final String AUTHZ_PARAM = "authz";
-
-    private final ContentFetcherFactory contentFetcherFactory;
-
-    private final ContentRewriterRegistry contentRewriterRegistry;
-
-    @Inject
-    public NXMakeRequestHandler(ContentFetcherFactory contentFetcherFactory,
-            ContentRewriterRegistry contentRewriterRegistry) {
-        this.contentFetcherFactory = contentFetcherFactory;
-        this.contentRewriterRegistry = contentRewriterRegistry;
+    public NXMakeRequestHandler(RequestPipeline requestPipeline,
+            RequestRewriterRegistry contentRewriterRegistry) {
+        super(requestPipeline, contentRewriterRegistry);
     }
 
-    /**
-     * Executes a request, returning the response as JSON to be handled by
-     * makeRequest.
-     */
     @Override
-    public void fetch(HttpServletRequest request, HttpServletResponse response)
-            throws GadgetException, IOException {
-        HttpRequest rcr = buildHttpRequest(request);
+    protected void setRequestHeaders(HttpServletRequest servletRequest,
+            HttpRequest req) {
 
-        // Serialize the response
-        HttpResponse results = contentFetcherFactory.fetch(rcr);
-
-        // Rewrite the response
-        if (contentRewriterRegistry != null) {
-            results = contentRewriterRegistry.rewriteHttpResponse(rcr, results);
+        super.setRequestHeaders(servletRequest, req);
+        String sessionId = servletRequest.getHeader(AUTH_SESSION_HEADER);
+        if (sessionId != null) {
+            req.addHeader("Cookie", "JSESSIONID=" + sessionId);
         }
 
-        // Serialize the response
-        String output = convertResponseToJson(rcr.getSecurityToken(), request,
-                results);
-
-        // Find and set the refresh interval
-        setResponseHeaders(request, response, results);
-
-        response.setStatus(HttpServletResponse.SC_OK);
-        response.setContentType("application/json");
-        response.setCharacterEncoding("UTF-8");
-        response.getWriter().write(UNPARSEABLE_CRUFT + output);
     }
 
-    /**
-     * Generate a remote content request based on the parameters sent from the
-     * client.
-     * 
-     * @throws GadgetException
-     */
-    private HttpRequest buildHttpRequest(HttpServletRequest request)
-            throws GadgetException {
-        String encoding = request.getCharacterEncoding();
-        if (encoding == null) {
-            encoding = "UTF-8";
-        }
-
-        Uri url = validateUrl(request.getParameter(URL_PARAM));
-
-        HttpRequest req = new HttpRequest(url).setMethod(
-                getParameter(request, METHOD_PARAM, "GET")).setPostBody(
-                getParameter(request, POST_DATA_PARAM, "").getBytes()).setContainer(
-                getContainer(request));
-        // req.setSecurityToken(new NxSec("Administrator", "Administrator"));
-
-        String headerData = getParameter(request, HEADERS_PARAM, "");
-        if (headerData.length() > 0) {
-            String[] headerList = headerData.split("&");
-            for (String header : headerList) {
-                String[] parts = header.split("=");
-                if (parts.length != 2) {
-                    throw new GadgetException(
-                            GadgetException.Code.INTERNAL_SERVER_ERROR,
-                            "Malformed header specified,");
-                }
-                req.addHeader(Utf8UrlCoder.decode(parts[0]),
-                        Utf8UrlCoder.decode(parts[1]));
-            }
-        }
-
-        removeUnsafeHeaders(req);
-
-        req.setIgnoreCache("1".equals(request.getParameter(NOCACHE_PARAM)));
-
-        if (request.getParameter(GADGET_PARAM) != null) {
-            req.setGadget(Uri.parse(request.getParameter(GADGET_PARAM)));
-        }
-
-        // Allow the rewriter to use an externally forced mime type. This is
-        // needed
-        // allows proper rewriting of <script src="x"/> where x is returned with
-        // a content type like text/html which unfortunately happens all too
-        // often
-        req.setRewriteMimeType(request.getParameter(REWRITE_MIME_TYPE_PARAM));
-
-        // Figure out whether authentication is required
-        AuthType auth = AuthType.parse(getParameter(request, AUTHZ_PARAM, null));
-        req.setAuthType(auth);
-        if (auth != AuthType.NONE) {
-            req.setSecurityToken(extractAndValidateToken(request));
-            req.setOAuthArguments(new OAuthArguments(auth, request));
-        }
-        return req;
-=======
-public class NXMakeRequestHandler extends MakeRequestHandler {
-  public static String AUTH_SESSION_HEADER = "X-NUXEO-INTEGRATED-AUTH";
-
-  public NXMakeRequestHandler(RequestPipeline requestPipeline,
-      RequestRewriterRegistry contentRewriterRegistry) {
-    super(requestPipeline, contentRewriterRegistry);
-  }
-
-  @Override
-  protected void setRequestHeaders(HttpServletRequest servletRequest,
-      HttpRequest req) {
-
-    super.setRequestHeaders(servletRequest, req);
-    String sessionId = servletRequest.getHeader(AUTH_SESSION_HEADER);
-    if (sessionId != null) {
-      req.addHeader("Cookie", "JSESSIONID=" + sessionId);
->>>>>>> b384d9c9
-    }
-
-  }
-
-  /**
-   * Format a response as JSON, including additional JSON inserted by
-   * chained content fetchers.
-   */
-  @Override
-  protected String convertResponseToJson(SecurityToken authToken, HttpServletRequest request,
-      HttpResponse results) throws GadgetException {
-    String originalUrl = request.getParameter(ProxyBase.URL_PARAM);
-    String body = results.getResponseAsString();
-    if (body.length() > 0) {
-      if ("FEED".equals(request.getParameter(CONTENT_TYPE_PARAM))) {
-        body = NXprocessFeed(originalUrl, request, body);
-      }
-    }
-    Map<String, Object> resp = FetchResponseUtils.getResponseAsJson(results, null, body);
-
-<<<<<<< HEAD
     /**
      * Format a response as JSON, including additional JSON inserted by chained
      * content fetchers.
      */
-    private String convertResponseToJson(SecurityToken authToken,
+    @Override
+    protected String convertResponseToJson(SecurityToken authToken,
             HttpServletRequest request, HttpResponse results)
             throws GadgetException {
-        try {
-            String originalUrl = request.getParameter(ProxyBase.URL_PARAM);
-            String body = "";
-            if (results.getHttpStatusCode() == 200) {
-                body = results.getResponseAsString();
+        String originalUrl = request.getParameter(ProxyBase.URL_PARAM);
+        String body = results.getResponseAsString();
+        if (body.length() > 0) {
+            if ("FEED".equals(request.getParameter(CONTENT_TYPE_PARAM))) {
+                body = NXprocessFeed(originalUrl, request, body);
+            }
+        }
+        Map<String, Object> resp = FetchResponseUtils.getResponseAsJson(
+                results, null, body);
 
-                if ("FEED".equals(request.getParameter(CONTENT_TYPE_PARAM))) {
-                    body = processFeed(originalUrl, request, body);
-                }
+        if (authToken != null) {
+            String updatedAuthToken = authToken.getUpdatedToken();
+            if (updatedAuthToken != null) {
+                resp.put("st", updatedAuthToken);
             }
-            JSONObject resp = FetchResponseUtils.getResponseAsJson(results,
-                    body);
+        }
 
-            if (authToken != null) {
-                String updatedAuthToken = authToken.getUpdatedToken();
-                if (updatedAuthToken != null) {
-                    resp.put("st", updatedAuthToken);
-                }
-            }
-            // Use raw param as key as URL may have to be decoded
-            return new JSONObject().put(originalUrl, resp).toString();
-        } catch (JSONException e) {
-            return "";
-        }
-    }
-
-    /**
-     * @param request
-     * @return A valid token for the given input.
-     */
-    private SecurityToken extractAndValidateToken(HttpServletRequest request)
-            throws GadgetException {
-        SecurityToken token = new AuthInfo(request).getSecurityToken();
-        if (token == null) {
-            throw new GadgetException(
-                    GadgetException.Code.INVALID_SECURITY_TOKEN);
-        }
-        return token;
+        // Use raw param as key as URL may have to be decoded
+        return JsonSerializer.serialize(Collections.singletonMap(originalUrl,
+                resp));
     }
 
     /**
      * Processes a feed (RSS or Atom) using FeedProcessor.
      */
-    private String processFeed(String url, HttpServletRequest req, String xml)
+    private String NXprocessFeed(String url, HttpServletRequest req, String xml)
             throws GadgetException {
         boolean getSummaries = Boolean.parseBoolean(getParameter(req,
                 GET_SUMMARIES_PARAM, "false"));
         int numEntries = Integer.parseInt(getParameter(req, NUM_ENTRIES_PARAM,
                 DEFAULT_NUM_ENTRIES));
-        return new FeedProcessor().process(url, xml, getSummaries, numEntries).toString();
+        return new NXFeedProcessor().process(url, xml, getSummaries, numEntries).toString();
     }
-=======
-    if (authToken != null) {
-      String updatedAuthToken = authToken.getUpdatedToken();
-      if (updatedAuthToken != null) {
-        resp.put("st", updatedAuthToken);
-      }
-    }
-
-    // Use raw param as key as URL may have to be decoded
-    return JsonSerializer.serialize(Collections.singletonMap(originalUrl, resp));
-  }
-
-  /**
-   * Processes a feed (RSS or Atom) using FeedProcessor.
-   */
-  private String NXprocessFeed(String url, HttpServletRequest req, String xml)
-          throws GadgetException {
-      boolean getSummaries = Boolean.parseBoolean(getParameter(req,
-              GET_SUMMARIES_PARAM, "false"));
-      int numEntries = Integer.parseInt(getParameter(req, NUM_ENTRIES_PARAM,
-              DEFAULT_NUM_ENTRIES));
-      return new NXFeedProcessor().process(url, xml, getSummaries, numEntries).toString();
-  }
-
->>>>>>> b384d9c9
 }