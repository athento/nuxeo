--- conflicted
+++ resolved
@@ -211,8 +211,7 @@
     /**
      * Store new links using the LDAP staticAttributeId strategy.
      *
-     * @see org.nuxeo.ecm.directory.Reference#addLinks(String,
-     *      List)
+     * @see org.nuxeo.ecm.directory.Reference#addLinks(String, List)
      */
     public void addLinks(String sourceId, List<String> targetIds)
             throws DirectoryException {
@@ -307,8 +306,7 @@
     /**
      * Store new links using the LDAP staticAttributeId strategy.
      *
-     * @see org.nuxeo.ecm.directory.Reference#addLinks(List,
-     *      String)
+     * @see org.nuxeo.ecm.directory.Reference#addLinks(List, String)
      */
     public void addLinks(List<String> sourceIds, String targetId)
             throws DirectoryException {
@@ -435,21 +433,15 @@
                         searchBaseDn, filterExpr, filterArgs, sctls);
 
                 while (results.hasMore()) {
-<<<<<<< HEAD
-                    attributes = results.next().getAttributes();
+                    Attributes attributes = results.next().getAttributes();
                     // NXP-2461: check that id field is filled
                     Attribute attr = attributes.get(sourceSession.idAttribute);
                     if (attr != null) {
-                        value = attr.get();
+                        Object value = attr.get();
                         if (value != null) {
                             sourceIds.add(value.toString());
                         }
                     }
-=======
-                    Attributes attributes = results.next().getAttributes();
-                    Object value = attributes.get(sourceSession.idAttribute).get();
-                    sourceIds.add(value.toString());
->>>>>>> 82a1bf40
                 }
             } catch (NamingException e) {
                 throw new DirectoryException(
