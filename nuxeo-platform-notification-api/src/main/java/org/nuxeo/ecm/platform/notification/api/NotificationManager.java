--- conflicted
+++ resolved
@@ -139,13 +139,10 @@
             String freemarkerTemplateName, String subject, String comment,
             NuxeoPrincipal sender, List<String> sendto);
 
-<<<<<<< HEAD
-=======
     /**
      *
      * @param parentType
      * @return
      */
     List<Notification> getNotificationsForSubscriptions(String parentType);
->>>>>>> 2d505875
 }