<?xml version="1.0"?>

<component name="org.nuxeo.ecm.platform.forms.layouts.webapp.summary">

  <extension target="org.nuxeo.ecm.platform.forms.layout.WebLayoutManager"
    point="widgettypes">

    <documentation>
      The widget types from this contribution are intended to be used in the
      summary view. All these widgets are bound to the currentDocument in the
      Seam context.
    </documentation>

    <widgetType name="summary_current_document_actions">
      <configuration>
        <sinceVersion>5.3.1</sinceVersion>
        <title>Actions (lock, restore version)</title>
        <description>
          <p>
            This widgets displays the actions on the current document
            (lock/unlock and undelete by default).
          </p>
          <p>
            It requires the following variables to be present in the EL context:
            <ul>
              <li>currentDocument: the current document</li>
            </ul>
          </p>
        </description>
        <categories>
          <category>summary</category>
        </categories>
        <supportedModes>
          <mode>view</mode>
        </supportedModes>
        <!-- no configurable properties -->
      </configuration>
      <handler-class>
        org.nuxeo.ecm.platform.forms.layout.facelets.plugins.TemplateWidgetTypeHandler
      </handler-class>
      <property name="template">
        /widgets/summary/actions_widget_template.xhtml
      </property>
    </widgetType>

    <widgetType name="summary_current_document_custom_actions">
      <configuration>
        <sinceVersion>5.4.2</sinceVersion>
        <title>Custom actions</title>
        <description>
          <p>This widgets displays custom actions on the current document.</p>
          <p>
            It will display actions in the category given in the 'category'
            property (defaults to 'DOCUMENT_SUMMARY_CUSTOM_ACTIONS' when not
            set). The widget label and help label will be displayed above the
            actions.
          </p>
        </description>
        <categories>
          <category>summary</category>
        </categories>
        <supportedModes>
          <mode>view</mode>
        </supportedModes>
        <properties>
          <layouts mode="any">
            <layout
              name="summary_current_document_custom_actions_widget_type_properties_any">
              <rows>
                <row>
                  <widget>category</widget>
                </row>
                <row>
                  <widget category="widgetTypeConf">actionsDisplay</widget>
                </row>
              </rows>
              <widget name="category" type="text">
                <labels>
                  <label mode="any">Category</label>
                </labels>
                <helpLabels>
                  <label mode="any">
                    The category of actions to use (defaults to
                    DOCUMENT_SUMMARY_CUSTOM_ACTIONS when not set)
                  </label>
                </helpLabels>
                <fields>
                  <field>category</field>
                </fields>
              </widget>
            </layout>
          </layouts>
        </properties>
      </configuration>
      <handler-class>
        org.nuxeo.ecm.platform.forms.layout.facelets.plugins.TemplateWidgetTypeHandler
      </handler-class>
      <property name="template">
        /widgets/summary/custom_actions_widget_template.xhtml
      </property>
    </widgetType>

    <widgetType name="summary_current_document_description">
      <configuration>
        <sinceVersion>5.3.1</sinceVersion>
        <title>Description</title>
        <description>
          <p>This widgets displays the description of the currentDocument.</p>
          <p>
            It requires the following variables to be present in the EL context:
            <ul>
              <li>currentDocument: the current document</li>
            </ul>
          </p>
        </description>
        <categories>
          <category>summary</category>
        </categories>
        <supportedModes>
          <mode>view</mode>
        </supportedModes>
        <!-- no configurable properties -->
      </configuration>
      <handler-class>
        org.nuxeo.ecm.platform.forms.layout.facelets.plugins.TemplateWidgetTypeHandler
      </handler-class>
      <property name="template">
        /widgets/summary/description_widget_template.xhtml
      </property>
    </widgetType>

    <widgetType name="summary_current_document_files">
      <configuration>
        <sinceVersion>5.3.1</sinceVersion>
        <title>Files</title>
        <description>
          <p>This widgets displays the files held by the currentDocument</p>
          <p>
            It requires the following variables to be present in the EL context:
            <ul>
              <li>currentDocument: the current document</li>
              <li>
                currentDocumentAsBlobHolder : the BlobHolder on the
                currentDocument
              </li>
              <li>
                conversionActions : the Seam Bean wrapping the conversionService
              </li>
              <li>liveEditHelper : the Seam Bean encapsulating LiveEdit</li>
            </ul>
          </p>
        </description>
        <categories>
          <category>summary</category>
        </categories>
        <supportedModes>
          <mode>view</mode>
        </supportedModes>
        <!-- no configurable properties -->
      </configuration>
      <handler-class>
        org.nuxeo.ecm.platform.forms.layout.facelets.plugins.TemplateWidgetTypeHandler
      </handler-class>
      <property name="template">
        /widgets/summary/content_widget_template.xhtml
      </property>
    </widgetType>

    <widgetType name="summary_current_document_view">
      <configuration>
        <sinceVersion>5.3.1</sinceVersion>
        <title>View layout</title>
        <description>
          <p>This widgets displays the view layouts of the currentDocument</p>
          <p>
            It requires the following variables to be present in the EL context:
            <ul>
              <li>currentDocument: the current document</li>
              <li>currentDocumentType : the Type of the current document</li>
            </ul>
          </p>
        </description>
        <categories>
          <category>summary</category>
        </categories>
        <supportedModes>
          <mode>view</mode>
        </supportedModes>
        <!-- no configurable properties -->
      </configuration>
      <handler-class>
        org.nuxeo.ecm.platform.forms.layout.facelets.plugins.TemplateWidgetTypeHandler
      </handler-class>
      <property name="template">
        /widgets/summary/metadata_custom_widget_template.xhtml
      </property>
    </widgetType>

    <widgetType name="summary_current_document_dublincore">
      <configuration>
        <sinceVersion>5.3.1</sinceVersion>
        <title>Dublincore</title>
        <description>
          <p>
            This widgets displays the dublincore layout of the currentDocument
          </p>
          <p>
            It requires the following variables to be present in the EL context:
            <ul>
              <li>currentDocument: the current document</li>
            </ul>
          </p>
        </description>
        <categories>
          <category>summary</category>
        </categories>
        <supportedModes>
          <mode>view</mode>
        </supportedModes>
        <!-- no configurable properties -->
      </configuration>
      <handler-class>
        org.nuxeo.ecm.platform.forms.layout.facelets.plugins.TemplateWidgetTypeHandler
      </handler-class>
      <property name="template">
        /widgets/summary/metadata_dc_widget_template.xhtml
      </property>
    </widgetType>

    <widgetType name="summary_current_document_tagging">
      <configuration>
        <sinceVersion>5.3.1</sinceVersion>
        <title>Tagging</title>
        <description>
          This widgets displays the tags for the currentDocument and allow to
          add new ones. This widgets requires the tag service to be deployed.
        </description>
        <categories>
          <category>summary</category>
        </categories>
        <supportedModes>
          <mode>view</mode>
        </supportedModes>
        <!-- no configurable properties -->
      </configuration>
      <handler-class>
        org.nuxeo.ecm.platform.forms.layout.facelets.plugins.TemplateWidgetTypeHandler
      </handler-class>
      <property name="template">
        /widgets/summary/tagging_widget_template.xhtml
      </property>
    </widgetType>

    <widgetType name="summary_current_document_relations">
      <configuration>
        <sinceVersion>5.3.1</sinceVersion>
        <title>Relations</title>
        <description>
          This widgets displays the in/out relations for the currentDocument.
          This widgets requires the Relation service to be deployed.
        </description>
        <categories>
          <category>summary</category>
        </categories>
        <supportedModes>
          <mode>view</mode>
        </supportedModes>
        <!-- no configurable properties -->
      </configuration>
      <handler-class>
        org.nuxeo.ecm.platform.forms.layout.facelets.plugins.TemplateWidgetTypeHandler
      </handler-class>
      <property name="template">
        /widgets/summary/relations_widget_template.xhtml
      </property>
    </widgetType>

    <widgetType name="summary_current_document_comments">
      <configuration>
        <sinceVersion>5.3.1</sinceVersion>
        <title>Comments</title>
        <description>
          This widgets displays the comments for the currentDocument. This
          widgets requires the Comment service to be deployed.
        </description>
        <categories>
          <category>summary</category>
        </categories>
        <supportedModes>
          <mode>view</mode>
        </supportedModes>
        <!-- no configurable properties -->
      </configuration>
      <handler-class>
        org.nuxeo.ecm.platform.forms.layout.facelets.plugins.TemplateWidgetTypeHandler
      </handler-class>
      <property name="template">
        /widgets/summary/comments_widget_template.xhtml
      </property>
    </widgetType>

    <widgetType name="summary_current_document_publications">
      <configuration>
        <sinceVersion>5.3.1</sinceVersion>
        <title>Publications</title>
        <description>
          This widgets displays the publications of the currentDocument. This
          widgets requires the Publisher service to be deployed.
        </description>
        <categories>
          <category>summary</category>
        </categories>
        <supportedModes>
          <mode>view</mode>
        </supportedModes>
        <!-- no configurable properties -->
      </configuration>
      <handler-class>
        org.nuxeo.ecm.platform.forms.layout.facelets.plugins.TemplateWidgetTypeHandler
      </handler-class>
      <property name="template">
        /widgets/summary/publication_widget_template.xhtml
      </property>
    </widgetType>

    <widgetType name="summary_current_document_lc_and_version">
      <configuration>
        <sinceVersion>5.3.1</sinceVersion>
        <title>Life cycle state and version</title>
        <description>
          <p>
            This widgets displays the life-cycle state and version of the
            currentDocument.
          </p>
          <p>
            It requires the following variables to be present in the EL context:
            <ul>
              <li>currentDocument: the current document</li>
              <li>
                currentDocumentVersionInfo: the current document versionning
                information
              </li>
            </ul>
          </p>
        </description>
        <categories>
          <category>summary</category>
        </categories>
        <supportedModes>
          <mode>view</mode>
        </supportedModes>
        <!-- no configurable properties -->
      </configuration>
      <handler-class>
        org.nuxeo.ecm.platform.forms.layout.facelets.plugins.TemplateWidgetTypeHandler
      </handler-class>
      <property name="template">
        /widgets/summary/lc_and_version_widget_template.xhtml
      </property>
    </widgetType>

    <widgetType name="summary_current_document_single_tasks">
      <configuration>
        <sinceVersion>5.3.2</sinceVersion>
        <title>Tasks</title>
        <description>
          <p>
            This widgets displays the single tasks (out of a process instance)
            attached to current document model.
          </p>
          <p>
            It requires the following variables to be present in the EL context:
            <ul>
              <li>
                currentSingleTasks: the single tasks attached to current
                document
              </li>
            </ul>
          </p>
        </description>
        <categories>
          <category>summary</category>
        </categories>
        <supportedModes>
          <mode>view</mode>
        </supportedModes>
        <!-- no configurable properties -->
      </configuration>
      <handler-class>
        org.nuxeo.ecm.platform.forms.layout.facelets.plugins.TemplateWidgetTypeHandler
      </handler-class>
      <property name="template">
        /widgets/summary/single_tasks_widget_template.xhtml
      </property>
    </widgetType>

    <widgetType name="summary_current_document_states">
      <configuration>
        <sinceVersion>5.6</sinceVersion>
        <title>States</title>
        <description>
          <p>
            This widgets displays current document states
          </p>
        </description>
        <categories>
          <category>summary</category>
        </categories>
        <supportedModes>
          <mode>view</mode>
        </supportedModes>
        <!-- no configurable properties -->
      </configuration>
      <handler-class>
        org.nuxeo.ecm.platform.forms.layout.facelets.plugins.TemplateWidgetTypeHandler
      </handler-class>
      <property name="template">
        /widgets/summary/states_widget_template.xhtml
      </property>
    </widgetType>

    <widgetType name="summary_current_document_contributors">
      <configuration>
        <sinceVersion>5.6</sinceVersion>
        <title>States</title>
        <description>
          <p>
            This widgets displays document contributors
          </p>
        </description>
        <categories>
          <category>summary</category>
        </categories>
        <supportedModes>
          <mode>view</mode>
        </supportedModes>
        <!-- no configurable properties -->
      </configuration>
      <handler-class>
        org.nuxeo.ecm.platform.forms.layout.facelets.plugins.TemplateWidgetTypeHandler
      </handler-class>
      <property name="template">
        /widgets/summary/contributors_widget_template.xhtml
      </property>
    </widgetType>
  </extension>

  <extension target="org.nuxeo.ecm.platform.forms.layout.WebLayoutManager"
    point="widgets">

    <widget name="summary_current_document_description"
      type="summary_current_document_description" />

    <widget name="summary_current_document_actions"
      type="summary_current_document_actions" />

    <widget name="summary_current_document_custom_actions"
      type="summary_current_document_custom_actions">
      <labels>
        <!-- <label mode="any">label.summary.customActions</label> -->
        <label mode="any"></label>
      </labels>
    </widget>

    <widget name="summary_current_document_files"
      type="summary_current_document_files" />

    <widget name="summary_current_document_view"
      type="summary_current_document_view" />

    <widget name="summary_current_document_tagging"
      type="summary_current_document_tagging" />

    <widget name="summary_current_document_dublincore"
      type="summary_current_document_dublincore" />

    <widget name="summary_current_document_relations"
      type="summary_current_document_relations" />

    <widget name="summary_current_document_comments"
      type="summary_current_document_comments" />

    <widget name="summary_current_document_publications"
      type="summary_current_document_publications" />

    <widget name="summary_current_document_lc_and_version"
      type="summary_current_document_lc_and_version" />

    <widget name="summary_current_document_single_tasks"
      type="summary_current_document_single_tasks" />

    <widget name="summary_current_document_states"
      type="summary_current_document_states" />

    <widget name="summary_current_document_contributors"
      type="summary_current_document_contributors" />
  </extension>

  <extension target="org.nuxeo.ecm.platform.forms.layout.WebLayoutManager"
    point="layouts">

    <layout name="default_summary_layout">
      <templates>
        <template mode="any">/layouts/layout_summary_template.xhtml</template>
      </templates>
      <rows>
        <row>
          <widget>summary_current_document_files</widget>
          <widget>summary_current_document_view</widget>
          <widget>summary_current_document_comments</widget>
        </row>
        <row>
          <widget>summary_current_document_description</widget>
          <widget>summary_current_document_states</widget>
          <widget>summary_current_document_contributors</widget>
<<<<<<< HEAD
=======
          <widget>summary_current_document_custom_actions</widget>
>>>>>>> 7508a6ba
          <widget>summary_current_document_tagging</widget>
          <widget>summary_current_document_activity</widget>
          <widget>summary_current_document_relations</widget>
        </row>
        <row>
          <widget>summary_current_document_publications</widget>
        </row>
        <row>
          <widget>summary_current_document_single_tasks</widget>
        </row>
      </rows>
    </layout>

    <layout name="note_summary_layout">
      <templates>
        <template mode="any">/layouts/layout_summary_template.xhtml</template>
      </templates>
      <rows>
        <row>
          <widget>note_text</widget>
          <widget>summary_current_document_files</widget>
          <widget>summary_current_document_comments</widget>
        </row>
        <row>
          <widget>summary_current_document_description</widget>
          <widget>summary_current_document_states</widget>
          <widget>summary_current_document_contributors</widget>
          <widget>summary_current_document_custom_actions</widget>
          <widget>summary_current_document_tagging</widget>
          <widget>summary_current_document_relations</widget>
        </row>
        <row>
          <widget>summary_current_document_publications</widget>
        </row>
        <row>
          <widget>summary_current_document_single_tasks</widget>
        </row>
      </rows>
      <widget name="note_text" type="richtext_with_mimetype">
        <fields>
          <field>note:note</field>
          <field>note:mime_type</field>
        </fields>
        <properties mode="view">
          <property name="translatedHtml">
            #{noteActions.translateImageLinks(field_0)}
          </property>
          <property name="cssClass">note_content_block</property>
        </properties>
      </widget>
    </layout>

  </extension>

</component><|MERGE_RESOLUTION|>--- conflicted
+++ resolved
@@ -513,12 +513,8 @@
           <widget>summary_current_document_description</widget>
           <widget>summary_current_document_states</widget>
           <widget>summary_current_document_contributors</widget>
-<<<<<<< HEAD
-=======
           <widget>summary_current_document_custom_actions</widget>
->>>>>>> 7508a6ba
           <widget>summary_current_document_tagging</widget>
-          <widget>summary_current_document_activity</widget>
           <widget>summary_current_document_relations</widget>
         </row>
         <row>
