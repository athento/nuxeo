<?xml version="1.0" encoding="UTF-8"?>
<theme name="galaxy" template-engines="jsf-facelets">
  <layout>
    <page name="default" class="documentManagement">
      <section class="header">
        <cell class="logo">
          <!-- logo -->
          <fragment type="generic fragment"/>
        </cell>
        <cell class="content">
          <!-- header -->
          <fragment type="generic fragment"/>
        </cell>
        <cell class="includes">
          <!-- Include -->
          <fragment type="generic fragment"/>
        </cell>
      </section>
      <section class="mainContainer">
        <cell class="column">
          <!-- NXP-6413: keep multiple_domains perspective as BBB -->
          <!-- tree view -->
          <fragment perspectives="default,multiple_domains" type="generic fragment"/>
          <!-- clip board -->
          <fragment perspectives="default,multiple_domains" type="generic fragment"/>
          <!-- calendar -->
          <fragment perspectives="view_calendar" type="generic fragment"/>
        </cell>
        <cell class="content">
          <!-- breadcrumbs -->
          <fragment type="generic fragment" class="breadcrumb"/>
          <!-- main area -->
          <fragment type="region fragment" class="mainFragment"/>
        </cell>
      </section>
      <section class="footer">
        <cell class="content">
          <!-- copyrights -->
          <fragment type="generic fragment"/>
        </cell>
      </section>
    </page>
    <page name="popup">
      <section>
        <cell>
          <!-- Include -->
          <fragment type="generic fragment"/>
          <!-- main area -->
          <fragment type="region fragment"/>
        </cell>
      </section>
    </page>
    <page name="print">
      <section>
        <cell>
          <!-- includes -->
          <fragment type="generic fragment"/>
          <!-- breadcrumbs -->
          <fragment type="generic fragment"/>
          <!-- main area -->
          <fragment type="region fragment"/>
        </cell>
      </section>
    </page>
  </layout>
  <properties element="page[1]/section[2]/cell[2]/fragment[2]">
    <name>body</name>
    <defaultBody/>
    <defaultSrc/>
  </properties>
  <properties element="page[2]/section[1]/cell[1]/fragment[2]">
    <name>body</name>
    <defaultBody/>
    <defaultSrc/>
  </properties>
  <properties element="page[3]/section[1]/cell[1]/fragment[3]">
    <name>body</name>
    <defaultBody/>
    <defaultSrc/>
  </properties>
  <formats>
    <widget element="">
      <view>theme view</view>
      <icon>${org.nuxeo.ecm.contextPath}/icons/favicon.png</icon>
      <charset>utf-8</charset>
    </widget>
    <widget element="page[1]|page[2]|page[3]">
      <view>page frame</view>
    </widget>
    <widget element="page[1]/section[1]|page[1]/section[2]|page[1]/section[3]|page[2]/section[1]|page[3]/section[1]">
      <view>section frame</view>
    </widget>
    <widget element="page[1]/section[1]/cell[1]|page[1]/section[1]/cell[2]|page[1]/section[1]/cell[3]|page[1]/section[3]/cell[1]|page[2]/section[1]/cell[1]|page[3]/section[1]/cell[1]">
      <view>cell frame</view>
    </widget>
    <widget element="page[1]/section[1]/cell[1]/fragment[1]">
      <view>Nuxeo DM logo (Galaxy Theme)</view>
    </widget>
    <widget element="page[1]/section[1]/cell[2]/fragment[1]">
      <view>Nuxeo header</view>
    </widget>
    <widget element="page[1]/section[1]/cell[3]/fragment[1]">
      <view>nuxeo5 includes</view>
    </widget>
    <widget element="page[1]/section[2]/cell[1]">
      <view>cell frame</view>
    </widget>
    <widget element="page[1]/section[2]/cell[2]">
      <view>cell frame</view>
    </widget>
    <widget element="page[1]/section[2]/cell[1]/fragment[1]">
      <view>nuxeo5 tree explorer</view>
    </widget>
    <widget element="page[1]/section[2]/cell[1]/fragment[2]">
      <view>nuxeo5 clip board</view>
    </widget>
    <widget element="page[1]/section[2]/cell[2]/fragment[1]">
      <view>nuxeo5 breadcrumbs</view>
    </widget>
    <widget element="page[1]/section[2]/cell[2]/fragment[2]|page[2]/section[1]/cell[1]/fragment[2]">
      <view>facelet region</view>
    </widget>
    <widget element="page[1]/section[3]/cell[1]/fragment[1]">
      <view>Nuxeo footer</view>
    </widget>
    <widget element="page[2]/section[1]/cell[1]/fragment[1]">
      <view>nuxeo5 includes</view>
    </widget>
    <!-- Page 3 : print page -->
    <widget element="page[3]/section[1]/cell[1]/fragment[1]">
      <view>nuxeo5 includes</view>
    </widget>
    <widget element="page[3]/section[1]/cell[1]/fragment[2]">
      <view>nuxeo5 breadcrumbs</view>
    </widget>
    <widget element="page[3]/section[1]/cell[1]/fragment[3]">
      <view>facelet region</view>
    </widget>
<<<<<<< HEAD
    <!-- buttons -->
    <style name="default buttons">
      <selector path="input.button">
        <font preset="default (Galaxy fonts)"/>
        <color preset="buttons (Galaxy colors)" />
        <border preset="buttons (Galaxy borders)"/>
        <background preset="buttons (Galaxy backgrounds)"/>
        <margin>5px 10px 10px 0px</margin>
        <padding>2px 5px 2px 5px</padding>
        <cursor>pointer</cursor>
      </selector>
      <selector path="input.button:hover">
        <color preset="buttons.hover (Galaxy colors)" />
        <border preset="buttons.hover (Galaxy borders)" />
      </selector>
      <selector path="input.button[disabled=disabled], input.button[disabled=disabled]:hover">
        <color preset="buttons.disabled (Galaxy colors)" />
        <border preset="buttons (Galaxy borders)"/>
        <cursor>default</cursor>
      </selector>
    </style>
    <!-- header and footer style custom for Admin View -->
    <style name="header and footer style" inherit="default buttons">
      <selector path="a, a:link, a:visited">
        <text-decoration>none</text-decoration>
      </selector>
      <selector path="a:hover, a:active">
        <text-decoration>underline</text-decoration>
      </selector>
      <selector path="a, a:link, a:visited, a:hover, a:active">
        <color preset="header.link (Galaxy colors)" />
      </selector>
      <selector path="img">
        <margin-left>5px</margin-left>
        <margin-right>2px</margin-right>
        <vertical-align>middle</vertical-align>
      </selector>
      <selector path="form">
        <margin>0</margin>
        <padding>0</padding>
      </selector>
      <selector path=".userActions">
        <font preset="small (Galaxy fonts)"/>
        <color preset="header.text (Galaxy colors)" />
        <line-height>185%</line-height>
        <padding>5px 0 0 0</padding>
        <text-align>left</text-align>
        <float>left</float>
        <margin>0 0 0 15px</margin>
      </selector>
      <selector path=".searchService">
        <padding-top>4px</padding-top>
        <font preset="small (Galaxy fonts)"/>
      </selector>
      <selector path=".searchService input.button">
        <margin>3px 5px 0 3px</margin>
        <padding>2px</padding>
      </selector>
      <selector path=".userServicesBlock">
        <float>left</float>
        <padding-top>10px</padding-top>
      </selector>
      <selector path=".userSearchBlock">
        <float>right</float>
      </selector>
      <selector path=".userMenuActions">
        <font preset="default (Galaxy fonts)"/>
        <color preset="header.text (Galaxy colors)" />
        <line-height>185%</line-height>
        <padding>0px</padding>
        <text-align>left</text-align>
        <float>left</float>
        <margin>0 0 0 15px</margin>
      </selector>
      <selector path=".userMenuActions ul, .userMenuActions ul ul">
        <list-style>none</list-style>
      </selector>
      <selector path=".userMenuActions ul">
        <margin>0</margin>
        <padding>0</padding>
        <height>28px</height>
      </selector>
      <selector path=".userMenuActions ul li">
        <float>left</float>
        <text-align>left</text-align>
      </selector>
      <selector path=".userMenuActions ul li a:hover, .userMenuActions ul li:hover">
        <background-color preset="white (Galaxy backgrounds)" />
        <color preset="header.userMenuHover (Galaxy colors)" />
      </selector>
      <selector path=".userMenuActions a">
        <display>block</display>
        <text-decoration>none</text-decoration>
        <margin>0</margin>
        <color preset="header.userMenu (Galaxy colors)" />
        <background-color preset="white (Galaxy backgrounds)" />
      </selector>
      <selector path=".userMenuActions a.userButton">
        <background preset="header.userMenu (Galaxy backgrounds)"/>
        <padding>3px 8px 5px 23px</padding>
      </selector>
      <selector path=".userMenuActions li ul">
        <display>none</display>
        <position>absolute</position>
        <width>180px</width>
        <height>auto</height>
        <border preset="header.userMenuList (Galaxy borders)" />
        <box-shadow>3px 3px 5px rgba(0, 0, 0, 0.5)</box-shadow>
        <border-top>none</border-top>
        <z-index>1000</z-index>
      </selector>
      <selector path=".userMenuActions li:hover ul">
        <display>block</display>
      </selector>
      <selector path=".userMenuActions li ul a">
        <padding>4px 4px 4px 22px</padding>
      </selector>
      <selector path=".userMenuActions ul li li">
        <width>180px</width>
      </selector>
       <selector path=".userMenuActions ul ul a:hover">
        <background-color preset="header.userListLinkHover (Galaxy backgrounds)" />
      </selector>
      <selector path=".userMenuActions input.button">
        <margin>0 5px</margin>
      </selector>
      <selector path=".mainTabs">
        <font preset="default (Galaxy fonts)"/>
        <line-height>normal</line-height>
        <height>28px</height>
        <float>left</float>
      </selector>
      <selector path=".mainTabs ul">
        <margin>0</margin>
        <padding>0</padding>
      </selector>
      <selector path=".mainTabs li">
        <background-color preset="header.mainTabs (Galaxy backgrounds)" />
        <display>inline</display>
        <float>left</float>
        <height>28px</height>
        <margin>0 5px</margin>
      </selector>
      <selector path=".mainTabs a, .mainTabs a:visited">
        <color preset="header.mainTabs (Galaxy colors)" />
        <display>inline-block</display>
        <font-size>12px</font-size>
        <padding>5px 11px 8px</padding>
        <text-decoration>none</text-decoration>
      </selector>
      <selector path=".mainTabs a:hover">
        <color preset="header.mainTabsHover (Galaxy colors)" />
      </selector>
      <selector path=".mainTabs li.selected">
        <background-color preset="header.mainTabsSelected (Galaxy backgrounds)" />
      </selector>
      <selector path=".mainTabs li.selected a, .mainTabs li.selected a:hover, .mainTabs li.selected a:visited">
        <color preset="header.mainTabsSelected (Galaxy colors)" />
        <font-weight>bold</font-weight>
        <text-decoration>none</text-decoration>
      </selector>
      <selector path=".mainTabs li a:hover">
        <text-decoration>none</text-decoration>
      </selector>
      <!-- Fix rss-font-grid inheritance from Opensocial -->
      <selector path=".searchService input.directoryFilter">
        <padding>1px 0</padding>
        <font preset="default (Galaxy fonts)" />
      </selector>
      <selector path=".footerDefaultLinks">
        <border-top preset="footer (Galaxy borders)"/>
        <background preset="footer (Galaxy backgrounds)"/>
        <padding>15px</padding>
      </selector>
      <selector path=".footerBlock">
        <margin>0</margin>
        <line-height>1.25em</line-height>
        <padding>0</padding>
        <font preset="small (Galaxy fonts)"/>
      </selector>
      <selector path=".footerBlock div">
        <margin>0</margin>
        <line-height>1.25em</line-height>
        <padding>0</padding>
        <font preset="small (Galaxy fonts)"/>
      </selector>
      <selector path=".footerBlock form, .footerBlock p">
        <margin>5px 0px 0px 0px</margin>
        <padding>0</padding>
      </selector>
      <selector path=".nuxLinks">
        <float>right</float>
        <padding-left>20px</padding-left>
      </selector>
      <selector path=".nuxLinks a">
        <vertical-align>middle</vertical-align>
      </selector>
      <selector path=".copyrights">
        <float>right</float>
        <padding>2px 20px 0 0</padding>
        <color preset="footer.text (Galaxy colors)" />
      </selector>
      <selector path="a.twitt">
        <background preset="footer.twittLink (Galaxy backgrounds)" />
        <height>16px</height>
        <width>16px</width>
        <display>inline-block</display>
        <margin>0px 5px</margin>
      </selector>
      <selector path="a.twitt:hover">
        <background-position>left bottom</background-position>
      </selector>
      <selector path="a.linkedin">
        <background preset="footer.linkedInLink (Galaxy backgrounds)" />
        <height>16px</height>
        <width>16px</width>
        <display>inline-block</display>
        <margin>0px 5px</margin>
      </selector>
      <selector path="a.linkedin:hover">
        <background-position>-16px bottom</background-position>
      </selector>
      <selector path=".clear">
        <clear>both</clear>
      </selector>
    </style>
    <style name="breadcrumbs style">
      <selector path="">
        <border-bottom preset="breadcrumb (Galaxy borders)"/>
        <background preset="breadcrumb (Galaxy backgrounds)"/>
        <padding>3px 7px</padding>
      </selector>
      <selector path="div">
        <font preset="small (Galaxy fonts)"/>
        <margin>0</margin>
        <line-height>1.25em</line-height>
        <padding>0</padding>
      </selector>
      <selector path="a">
        <color preset="breadcrumblink (Galaxy colors)" />
        <text-decoration>none</text-decoration>
      </selector>
      <selector path="a:visited">
        <color preset="breadcrumblink (Galaxy colors)" />
      </selector>
      <selector path="a:active">
        <color preset="breadcrumblink (Galaxy colors)" />
      </selector>
      <selector path="a:hover">
        <color preset="breadcrumblink (Galaxy colors)" />
        <text-decoration>underline</text-decoration>
      </selector>
      <selector path=".breadcrumbs a, .breadcrumbs a:link, .breadcrumbs a:visited">
        <font-weight>normal</font-weight>
        <text-decoration>none</text-decoration>
      </selector>
      <selector path=".breadcrumbs a:hover, .breadcrumbs a:active">
        <font-weight>normal</font-weight>
        <text-decoration>underline</text-decoration>
      </selector>
      <selector path=".printButton">
        <float>right</float>
        <padding-right>1px</padding-right>
      </selector>
      <selector path=".printButton div a img">
        <margin-left>5px</margin-left>
        <height>16px</height>
        <width>16px</width>
      </selector>
      <selector path=".printButton .liveEditCreateButtons">
        <margin-right>5px</margin-right>
        <border-right preset="tablelines (Galaxy borders)" />
        <padding-right>8px</padding-right>
      </selector>
      <selector path=".breadcrumbs">
        <font preset="small (Galaxy fonts)"/>
        <padding>5px 4px 0px 0px</padding>
        <float>left</float>
      </selector>
      <selector path=".printButton form, .breadcrumbs form">
        <padding>0</padding>
        <margin>0</margin>
      </selector>
    </style>
    <style inherit="default buttons" name="default tabs">
      <selector path=".tabsBar">
        <width>100%</width>
        <margin-top>5px</margin-top>
        <line-height>normal</line-height>
        <float>left</float>
      </selector>
      <selector path=".tabsBar ul">
        <border-bottom preset="tabsbar (Galaxy borders)"/>
        <height>24px</height>
        <margin>0</margin>
        <padding>0px 10px 0 0</padding>
        <list-style>none</list-style>
      </selector>
      <selector path=".tabsBar li">
        <margin>0 2px 0 4px</margin>
        <padding>0</padding>
        <float>left</float>
      </selector>
      <selector path=".tabsBar a, .tabsBar a:visited">
        <color preset="tabslink (Galaxy colors)" />
        <border preset="tabisnotselected (Galaxy borders)"/>
        <background preset="tabisunselected (Galaxy backgrounds)"/>
        <text-decoration>none</text-decoration>
        <font-weight>normal</font-weight>
        <display>block</display>
        <padding>3px 7px</padding>
        <float>left</float>
        <height>16px</height>
      </selector>
      <selector path=".tabsBar a:hover">
        <border preset="tabisnotselected (Galaxy borders)"/>
        <color preset="tablink.active (Galaxy colors)" />
        <background preset="tabiselected (Galaxy backgrounds)"/>
        <text-decoration>none</text-decoration>
      </selector>
      <selector path=".tabsBar li.selected a, .tabsBar li.selected a:hover, .tabsBar li.selected a:visited">
        <color preset="tablink.active (Galaxy colors)" />
        <border preset="tabiselected (Galaxy borders)"/>
        <background preset="tabiselected (Galaxy backgrounds)"/>
        <padding>3px 7px 4px</padding>
        <border-bottom>1px solid white</border-bottom>
      </selector>
      <selector path=".subtabsBar ul">
        <border-bottom preset="subtabsbar (Galaxy borders)"/>
        <font preset="default (Galaxy fonts)"/>
      </selector>
      <selector path=".subtabsBar a, .subtabsBar a:hover, .subtabsBar a:visited">
        <color preset="subtabslink (Galaxy colors)" />
        <border preset="subtabinotselected (Galaxy borders)"/>
      </selector>
      <selector path=".subtabsBar li a:hover">
        <color preset="subtablink.active (Galaxy colors)" />
      </selector>
      <selector path=".subtabsBar li.selected a, .subtabsBar li.selected a:hover, .subtabsBar li.selected a:visited">
        <color preset="subtablink.active (Galaxy colors)" />
        <border preset="subtabiselected (Galaxy borders)"/>
        <border-bottom preset="noborder (Galaxy borders)" />
      </selector>
    </style>
    <style inherit="default tabs" name="common style 1">
      <selector path="h1, h2, h3, h4, h5, h6, form, p">
        <margin>0</margin>
        <padding>0</padding>
      </selector>
      <selector path="input">
        <margin>0</margin>
      </selector>
      <selector path=".pageNavigationControls span">
        <color preset="navigation.control (Galaxy colors)" />
        <vertical-align>top</vertical-align>
        <font-weight>bold</font-weight>
        <margin>10px 5px</margin>
        <font-size>13px</font-size>
      </selector>
      <selector path=".directoryBack">
        <background preset="back (Galaxy backgrounds)"/>
        <padding>2px 2px 2px 20px</padding>
      </selector>
      <selector path=".errorMessage">
        <color preset="default.text (Galaxy colors)" />
        <border preset="dataInput (Galaxy borders)" />
        <background preset="warning (Galaxy backgrounds)"/>
        <width>480px</width>
        <margin>2px 0 2px 0</margin>
        <padding>3px 3px 3px 23px</padding>
        <display>block</display>
        <list-style>none</list-style>
      </selector>
      <selector path=".taskActions">
        <width>470px</width>
      </selector>
      <selector path=".infoMessage">
        <color preset="default.text (Galaxy colors)" />
        <border preset="blue.border (Galaxy borders)" />
        <background preset="info (Galaxy backgrounds)"/>
        <margin-bottom>5px</margin-bottom>
        <padding>5px 5px 5px 23px</padding>
        <display>block</display>
      </selector>
      <selector path=".tooltip">
        <color preset="default.text (Galaxy colors)" />
        <border preset="blue.border (Galaxy borders)" />
        <background preset="tooltip (Galaxy backgrounds)" />
        <margin-bottom>5px !important</margin-bottom>
        <padding>5px 5px 5px 23px !important</padding>
        <display>none</display>
        <max-width>20%</max-width>
        <z-index>1000</z-index>
        <position>relative</position>
      </selector>
      <selector path=".rightsAddManager td">
        <border preset="subtabsbar (Galaxy borders)" />
        <background-color preset="white (Galaxy backgrounds)"/>
        <margin>0 10px 0 10px</margin>
        <padding>10px</padding>
      </selector>
      <selector path=".massEditForm foldableBox">
        <margin-right>15px</margin-right>
      </selector>
      <selector path=".wizardFrame">
        <border preset="blue.sky (Galaxy borders)" />
        <width>800px</width>
        <padding>0 5px !important</padding>
      </selector>
      <selector path=".error">
        <color preset="warning.message (Galaxy colors)" />
        <font-weight>bold</font-weight>
      </selector>
      <selector path=".archiveTabContent">
        <margin-left>18px</margin-left>
      </selector>
      <selector path=".iconColumn">
        <width>20px</width>
        <text-align>center</text-align>
      </selector>
      <selector path=".iconColumn .dropInto">
        <background-color preset="blue.sky (Galaxy backgrounds)"/>
      </selector>
      <selector path=".wizardFrame .wizardFinish h4 img">
        <margin-right>10px</margin-right>
        <float>left</float>
      </selector>
      <selector path=".dataInputGroup">
        <vertical-align>top</vertical-align>
        <margin>0</margin>
        <padding>0</padding>
      </selector>
      <selector path=".relationActionsColumn">
        <width>60px</width>
        <vertical-align>top</vertical-align>
        <text-align>center</text-align>
      </selector>
      <selector path="table.dataOutput thead th a, table.dataOutput thead th a:hover, table.dataOutput thead th a:active, table.dataOutput thead th a:visited">
        <color preset="tableheader (Galaxy colors)" />
      </selector>
      <selector path=".boldColumn">
        <font-weight>bold !important</font-weight>
      </selector>
      <selector path=".facesStatusMessage ul, .infoFeedback ul, .warningFeedback ul, .errorFeedback ul">
        <list-style-type>none</list-style-type>
        <width>200px</width>
        <padding>10px</padding>
      </selector>
      <selector path=".vocabularyEntryContent .notEditable">
        <color preset="default.text (Galaxy colors)" />
        <background-color preset="white (Galaxy backgrounds)"/>
      </selector>
      <selector path=".warningMessage">
        <background preset="warning (Galaxy backgrounds)"/>
        <width>500px</width>
        <margin>2px 0 2px 0</margin>
        <border preset="dataInput (Galaxy borders)" />
        <color preset="default.text (Galaxy colors)" />
        <margin-bottom>12px</margin-bottom>
        <display>block</display>
        <padding>5px 5px 5px 23px</padding>
        <list-style>none</list-style>
      </selector>
      <selector path=".vocabularyEntryContent .dataInput">
        <border>none</border>
        <margin-bottom>15px</margin-bottom>
      </selector>
      <selector path=".buttonColumn">
        <width>280px</width>
        <text-align>center</text-align>
      </selector>
      <selector path=".radioColumn">
        <width>8px</width>
        <vertical-align>top</vertical-align>
        <padding>0 0 0 5px</padding>
      </selector>
      <selector path=".focusColumn">
        <background-color preset="blue.sky (Galaxy backgrounds)"/>
      </selector>
      <selector path="a:visited">
        <color preset="link.visited (Galaxy colors)" />
      </selector>
      <selector path=".dataInput textarea, .dataInput .dataInputText">
        <width>500px</width>
      </selector>
      <selector path=".selectDocumentType td">
        <padding>3px</padding>
      </selector>
      <selector path=".vocabularyEntryContent">
        <margin-left>18px</margin-left>
      </selector>
      <selector path=".dataOutput, .dataOutput2Columns, .dataList">
        <width>100%</width>
      </selector>
      <selector path=".wizardFrame .templatePreview">
        <border preset="blue.sky (Galaxy borders)" />
        <padding>10px !important</padding>
      </selector>
      <selector path=".dataList td">
        <border-bottom preset="tablelines (Galaxy borders)"/>
        <border-top preset="tablelines (Galaxy borders)"/>
        <padding>5px 3px</padding>
      </selector>
      <selector path=".dataOutput td table td">
        <border>0px none transparent</border>
      </selector>
      <selector path=".currentItemDescription">
        <color preset="default.text (Galaxy colors)" />
        <font-size>13px</font-size>
        <display>block</display>
      </selector>
      <selector path=".dataInput">
        <margin-top>5px</margin-top>
      </selector>
      <selector path="div">
        <font preset="default (Galaxy fonts)"/>
        <margin>0</margin>
        <line-height>1.25em</line-height>
        <padding>0</padding>
      </selector>
      <selector path=".contentViewTitle">
        <margin>10px 10px 10px 0</margin>
        <line-height>normal</line-height>
        <float>left</float>
      </selector>
      <selector path=".listingLayoutSelector">
        <float>right</float>
        <margin>11px 0 10px 7px</margin>
        <text-align>right</text-align>
      </selector>
      <selector path=".listingLayoutSelector .contentViewPageSelectorDesc">
        <float>left</float>
        <padding>2px 3px 0 0</padding>
      </selector>
      <selector path=".listingLayoutSelector .langSelect">
        <float>left</float>
        <margin>0px 0 10px</margin>
      </selector>
      <selector path=".calendarTrigger">
        <cursor>pointer</cursor>
        <vertical-align>bottom</vertical-align>
        <margin>0 0 5px</margin>
      </selector>
      <!-- rich faces tree -->
      <selector path=".dr-tree-h-ic-div">
        <margin-left>8px</margin-left>
        <padding-left>10px</padding-left>
      </selector>
      <selector path=".treeNodeHighlightedClass">
        <text-decoration>none</text-decoration>
      </selector>
      <selector path=".treeNodeSelectedClass">
        <border>none</border>
      </selector>
      <!-- Rich Faces fileUpload -->
      <selector path=".rich-fileupload-list-decor">
        <margin>10px 0px</margin>
      </selector>
      <selector path=".rich-fileupload-button, .rich-fileupload-button-border">
        <padding>2px</padding>
      </selector>
      <selector path=".rich-fileupload-button-light, .rich-fileupload-button-press">
        <padding>1px</padding>
      </selector>
      <selector path=".rich-fileupload-button-content">
        <padding>2px 6px 2px 19px</padding>
      </selector>
      <!-- End of Rich Faces fileUpload -->
      <selector path=".rightsAddSelect">
        <border preset="dataInput (Galaxy borders)" />
        <margin-top>0px</margin-top>
      </selector>
      <selector path=".dataList thead th">
        <border-bottom preset="tablelines (Galaxy borders)"/>
        <color preset="tableheader (Galaxy colors)" />
        <background preset="tablethead (Galaxy backgrounds)"/>
        <padding>5px 3px</padding>
        <text-align>left</text-align>
      </selector>
      <selector path=".dataList thead th a, .dataList thead th a:link">
        <color preset="tableheader (Galaxy colors)" />
        <text-decoration>none</text-decoration>
      </selector>
      <selector path=".dataList thead th a:visited">
        <color preset="tableheader (Galaxy colors)" />
      </selector>
      <selector path=".dataList thead th a:active">
        <color preset="tableheader (Galaxy colors)" />
      </selector>
      <selector path=".dataList thead th a:hover">
        <color preset="tableheader (Galaxy colors)" />
        <text-decoration>underline</text-decoration>
      </selector>
      <selector path=".relationPredicateColumn">
        <width>100px</width>
        <vertical-align>top</vertical-align>
      </selector>
      <selector path=".selectDocumentType">
        <margin-top>10px</margin-top>
      </selector>
      <selector path=".archiveTabContent .notEditable">
        <color preset="default.text (Galaxy colors)" />
        <border>none</border>
        <background-color preset="white (Galaxy backgrounds)"/>
      </selector>
      <selector path=".twoColumns">
        <width>50%</width>
      </selector>
      <selector path=".dataInput .button">
        <margin>0 10px 0 0</margin>
      </selector>
      <selector path=".wizardFrame .templatePreview .templatePreviewDescription">
        <font-style>italic</font-style>
      </selector>
      <selector path=".pageNavigationControls">
        <border preset="blue.sky.mini (Galaxy borders)" />
        <margin>5px 0px</margin>
        <padding>7px</padding>
        <text-align>center</text-align>
      </selector>
      <selector path=".dataList">
        <background>white</background>
        <border-collapse>collapse</border-collapse>
        <margin>0</margin>
      </selector>
      <selector path=".dataInput .fieldColumn table.mceEditor .mceToolbarBottom">
        <background-color preset="blue.sky (Galaxy backgrounds)"/>
      </selector>
      <selector path=".wizardFrame .wizardButtonBar">
        <text-align>right</text-align>
      </selector>
      <selector path=".buttonsGadgetNoForm .button">
        <margin-right>10px</margin-right>
      </selector>
      <selector path=".iconColumn .cell">
        <background>none</background>
        <width>40px</width>
      </selector>
      <selector path="a, a:link">
        <color preset="link (Galaxy colors)" />
        <text-decoration>none</text-decoration>
      </selector>
      <selector path="a:active">
        <color preset="link (Galaxy colors)" />
      </selector>
      <selector path="a:hover">
        <color preset="link.hover (Galaxy colors)" />
        <text-decoration>underline</text-decoration>
      </selector>
      <selector path="table">
        <margin>0</margin>
      </selector>
      <selector path=".pictureBookItem">
        <height>160px</height>
        <border preset="blue.sky.mini (Galaxy borders)" />
        <width>140px</width>
        <background-color preset="blue.sky (Galaxy backgrounds)"/>
        <margin>10px 20px 10px 0px</margin>
        <float>left</float>
        <text-align>center</text-align>
      </selector>
      <selector path=".itemSelected">
        <border preset="orange (Galaxy borders)" />
        <background-color preset="selected.orange (Galaxy backgrounds)"/>
      </selector>
      <selector path=".pictureBookItem .cell">
        <height>110px</height>
        <padding-top>15px</padding-top>
        <text-align>center</text-align>
      </selector>
      <selector path=".pictureBookItem .cell a">
        <height>100px</height>
        <width>100px</width>
        <display>block</display>
        <padding>20px</padding>
      </selector>
      <selector path=".pictureBookItemTitle">
        <font preset="small (Galaxy fonts)"/>
        <background-color preset="big.blue (Galaxy backgrounds)"/>
        <padding>5px 0</padding>
      </selector>
      <selector path=".pictureBookItemTitle a, .pictureBookItemTitle a:hover, .pictureBookItemTitle a:visited">
        <color preset="link (Galaxy colors)" />
      </selector>
      <selector path=".slideshowContent">
        <padding>10px 0px 5px 0px</padding>
      </selector>
      <selector path=".slideshowContent h3">
        <padding>8px 0px 5px 70px</padding>
      </selector>
      <selector path=".slideShowControl">
        <margin>0px 0px 10px</margin>
      </selector>
      <selector path=".slideShowControl input">
        <margin>0px 3px</margin>
        <padding>0px</padding>
      </selector>
      <selector path=".slideShowControl input.button[disabled=disabled]">
        <background preset="disabled (Galaxy backgrounds)"/>
        <border-color>#ccc #999 #999 #ccc</border-color>
        <cursor>default</cursor>
      </selector>
      <selector path=".slideShowControl .indexPicture">
        <margin>0px 3px 4px 0px</margin>
      </selector>
      <selector path=".slideShowControl span">
        <color preset="navigation.control (Galaxy colors)" />
        <font-weight>bold</font-weight>
        <font-size>13px</font-size>
        <padding-right>10px</padding-right>
      </selector>
      <selector path=".rightsAdd">
        <margin>10px 0 10px 0</margin>
      </selector>
      <selector path=".foldableBox">
        <border-bottom preset="tabisnotselected (Galaxy borders)"/>
        <margin-bottom>20px</margin-bottom>
      </selector>
      <selector path=".foldableBox h3">
        <border preset="tabiselected (Galaxy borders)"/>
        <color preset="foldablebox.titles (Galaxy colors)" />
        <background preset="tabiselected (Galaxy backgrounds)"/>
        <padding>3px 3px 3px 18px</padding>
        <font-size>11px</font-size>
      </selector>
      <selector path=".foldableBox h3.folded">
        <background preset="folded (Galaxy backgrounds)"/>
        <height>18px</height>
      </selector>
      <selector path=".foldableBox h3.foldedDisabled">
        <background preset="foldedDisabled (Galaxy backgrounds)"/>
        <height>18px</height>
        <color preset="foldablebox.titlesDisabled (Galaxy colors)" />
        <border-bottom preset="foldablebox.titlesDisabled (Galaxy borders)" />
      </selector>
      <selector path=".foldableBox h3 span, .foldableBox h3 a:link, .foldableBox h3 a:visited, .foldableBox h3 a:hover, .foldableBox h3 a:visited:hover">
        <color preset="foldablebox.titles (Galaxy colors)" />
        <float>left</float>
        <padding-right>10px</padding-right>
      </selector>
      <selector path=".foldableBox h3.unfolded">
        <background preset="unfolded (Galaxy backgrounds)"/>
        <clear>both</clear>
        <height>18px</height>
      </selector>
      <selector path=".foldableBox h3 a">
        <color preset="foldablebox.titles (Galaxy colors)" />
        <display>block</display>
      </selector>
      <selector path=".foldableBox h3 a.warningLink">
        <color preset="warning.message (Galaxy colors)" />
      </selector>
      <selector path=".foldableBox h3 a.action, .foldableBox h3 a.action:visited, .foldableBox h3 a.action:hover, .foldableBox h3 a.action:visited:hover">
        <background-color preset="foldableBox.action (Galaxy backgrounds)" />
        <border preset="foldableBox.actions (Galaxy borders)" />
        <color preset="foldablebox.actions (Galaxy colors)" />
        <float>right</float>
        <font-weight>normal</font-weight>
        <padding>1px 3px</padding>
      </selector>
      <selector path=".foldableBox .boxBody">
        <clear>both</clear>
        <padding>10px</padding>
      </selector>
      <selector path=".foldableLightBox">
        <margin-bottom>20px</margin-bottom>
      </selector>
      <selector path=".foldableLightBox div.folded, .foldableLightBox div.unfolded ">
        <border-bottom preset="tabisnotselected (Galaxy borders)"/>
        <color preset="foldablelightbox.titles (Galaxy colors)" />
        <padding>3px 3px 3px 18px</padding>
        <font preset="small (Galaxy fonts)"/>
        <height>18px</height>
      </selector>
      <selector path=".foldableLightBox div.folded">
        <background preset="foldedlight (Galaxy backgrounds)"/>
      </selector>
      <selector path=".foldableLightBox div.unfolded">
        <background preset="unfoldedlight (Galaxy backgrounds)"/>
      </selector>
      <selector path=".foldableLightBox div.folded a, .foldableLightBox div.unfolded a">
        <color preset="foldablelightbox.titles (Galaxy colors)" />
        <float>left</float>
      </selector>
      <selector path=".foldableLightBox .boxBody">
        <border-left preset="tabisnotselected (Galaxy borders)"/>
        <border-right preset="tabisnotselected (Galaxy borders)"/>
        <border-bottom preset="tabisnotselected (Galaxy borders)"/>
        <clear>both</clear>
        <padding>10px</padding>
      </selector>
      <selector path=".relationCreateFieldColumn, .fieldColumn, .workflowFieldColumn">
        <vertical-align>top</vertical-align>
      </selector>
      <selector path=".commentQuote">
        <font preset="default (Galaxy fonts)" />
        <margin>5px 0 5px 0</margin>
      </selector>
      <selector path=".warningFeedback">
        <font preset="big.default (Galaxy fonts)"/>
        <color preset="default.text (Galaxy colors)" />
        <border preset="warningfeedback (Galaxy borders)" />
        <background preset="warning (Galaxy backgrounds)"/>
        <padding>7px 7px 7px 24px</padding>
      </selector>
      <selector path=".vocabularyEntryContent .currentDocumentInformation">
      </selector>
      <selector path=".rightsAddLabel">
        <font-weight>bold</font-weight>
        <padding>0 5px 0 0px</padding>
      </selector>
      <selector path=".archiveTabContent .currentDocumentInformation">
        <background-color preset="blue.sky (Galaxy backgrounds)"/>
      </selector>
      <selector path=".buttonsGadget">
        <margin>5px 0px 5px 40px</margin>
      </selector>
      <selector path=".errorFeedback">
        <font preset="big.default (Galaxy fonts)"/>
        <color preset="default.text (Galaxy colors)" />
        <border preset="warningfeedback (Galaxy borders)" />
        <background preset="warning (Galaxy backgrounds)"/>
        <padding>7px 7px 7px 24px</padding>
      </selector>
      <selector path=".wizardFrame .templatePreview img">
        <border preset="preview (Galaxy borders)" />
        <float>left</float>
      </selector>
      <selector path=".dataInput td">
        <border>0px solid #FFF</border>
        <padding>7px 4px</padding>
      </selector>
      <selector path=".dataInput td td, .dataInput td td td">
        <padding>3px 4px</padding>
      </selector>
      <selector path=".dataInput textarea, .dataInput .dataInputText, .dataInput .dataInputTextNoSize">
        <font preset="default (Galaxy fonts)"/>
        <border preset="dataInput (Galaxy borders)" />
        <vertical-align>top</vertical-align>
        <padding>4px</padding>
      </selector>
      <selector path="h4, h5, h6">
        <font preset="title4+ (Galaxy fonts)"/>
        <color preset="summary.titles (Galaxy colors)" />
        <margin>10px 0px 5px 0px</margin>
      </selector>
      <selector path=".relationCommentList">
        <background>transparent</background>
      </selector>
      <selector path=".infoFeedback">
        <font preset="big.default (Galaxy fonts)"/>
        <color preset="default.text (Galaxy colors)" />
        <border preset="infofeedback (Galaxy borders)" />
        <background preset="info (Galaxy backgrounds)"/>
        <padding>7px 7px 7px 24px</padding>
      </selector>
      <selector path=".pageNavigationControls input">
        <margin-left>5px</margin-left>
      </selector>
      <selector path=".relationCreateLabelColumn">
        <width>100px</width>
      </selector>
      <selector path=".commentAuthor">
        <color preset="comments.details (Galaxy colors)" />
        <background preset="comment (Galaxy backgrounds)"/>
        <font-weight>bold</font-weight>
        <padding>5px 3px 3px 24px</padding>
      </selector>
      <selector path=".serverChoice">
        <margin-right>30px</margin-right>
        <width>200px</width>
        <margin-top>20px</margin-top>
        <float>left</float>
        <text-align>center</text-align>
      </selector>
      <selector path=".dataInput .fieldColumn table.mceEditor">
        <background preset="blue.sky (Galaxy backgrounds)"/>
        <border preset="gray.light (Galaxy borders)"/>
      </selector>
      <selector path="table.dataOutput thead th">
        <border-bottom preset="tablelines (Galaxy borders)"/>
        <color preset="tableheader (Galaxy colors)" />
        <background preset="tablethead (Galaxy backgrounds)"/>
        <padding>5px 3px</padding>
        <text-align>left</text-align>
      </selector>
      <selector path=".relationCommentList td">
        <border>0px none</border>
      </selector>
      <selector path=".facesStatusMessage">
        <position>absolute</position>
        <left>48%</left>
        <top>40%</top>
      </selector>
      <selector path=".currentDocumentDescription">
        <padding>4px 0</padding>
      </selector>
      <selector path=".rightsAddTitle">
        <border preset="blue.border (Galaxy borders)" />
        <background preset="blue.light (Galaxy backgrounds)"/>
        <padding>5px</padding>
        <text-align>center</text-align>
      </selector>
      <selector path=".dataOutput, .dataOutput2Columns">
        <border-collapse>collapse</border-collapse>
        <margin-bottom>5px</margin-bottom>
        <margin-top>7px</margin-top>
      </selector>
      <selector path=".dataOutput2Columns td">
        <vertical-align>top</vertical-align>
      </selector>
      <selector path=".selectDocumentType td a img">
        <margin-right>4px</margin-right>
        <vertical-align>top</vertical-align>
      </selector>
      <selector path=".commentCreationDate">
        <font-weight>normal</font-weight>
      </selector>
      <selector path="table thead th">
        <padding>3px</padding>
        <text-align>left</text-align>
      </selector>
      <selector path=".fieldColumn img">
        <margin>0px 4px</margin>
        <vertical-align>top</vertical-align>
      </selector>
      <selector path=".relationCreateFieldColumn table, .fieldColumn table, .workflowFieldColumn table">
        <border>0px none #fff</border>
        <vertical-align>top</vertical-align>
        <margin>0 0 0 0</margin>
      </selector>
      <selector path=".archiveTabContent .dataInput">
        <border>none</border>
        <margin-bottom>15px</margin-bottom>
      </selector>
      <selector path=".closedContent">
        <background preset="white (Galaxy backgrounds)"/>
        <margin>15px 0px 0px 0px</margin>
        <padding>0px 10px 10px 10px</padding>
        <border preset="blue.border (Galaxy borders)"/>
      </selector>
      <selector path=".dataOutput td">
        <border-bottom preset="tablelines (Galaxy borders)"/>
        <border-top preset="tablelines (Galaxy borders)"/>
        <padding>5px 3px</padding>
      </selector>
      <selector path=".dataOutput2Columns td">
        <vertical-align>top</vertical-align>
        <padding>5px 3px</padding>
      </selector>
      <selector path=".selectDocumentType td a img">
        <margin-right>4px</margin-right>
        <vertical-align>top</vertical-align>
      </selector>
      <selector path=".relationObjectColumn">
        <width>100px</width>
        <vertical-align>top</vertical-align>
      </selector>
      <selector path=".labelColumn">
        <width>120px</width>
        <vertical-align>top</vertical-align>
        <font-weight>bold</font-weight>
      </selector>
      <selector path=".labelColumn span">
        <padding-right>8px</padding-right>
        <display>block</display>
      </selector>
      <selector path=".required">
        <background preset="required (Galaxy backgrounds)"/>
        <padding>0 10px 0 0</padding>
      </selector>
      <selector path=".rightsAddManager .labelColumn">
        <width>80px</width>
      </selector>
      <selector path=".smallButtonsGadget">
        <margin>0 0 5px 100px</margin>
      </selector>
      <selector path=".workflowLabelColumn">
        <width>120px</width>
      </selector>
      <selector path="h2">
        <color preset="titles (Galaxy colors)" />
        <font preset="title2 (Galaxy fonts)"/>
        <padding>0.5em 1em 0.5em 0</padding>
      </selector>
      <selector path=".dataInput select">
        <border preset="dataInput (Galaxy borders)" />
        <vertical-align>top</vertical-align>
        <padding>2px 1px 2px 1px</padding>
      </selector>
      <selector path=".dataInput .fieldColumn table.mceEditor .mceEditorIframe">
        <background-color preset="white (Galaxy backgrounds)" />
        <border preset="preview (Galaxy borders)" />
        <padding>5px</padding>
      </selector>
      <selector path=".action_bar">
        <margin>10px 10px 10px 0</margin>
        <line-height>normal</line-height>
        <float>left</float>
      </selector>
      <selector path=".action_bar_message">
        <margin>0</margin>
        <font preset="small (Galaxy fonts)"/>
        <float>right</float>
      </selector>
      <selector path=".action_bar_message form">
        <display>inline</display>
        <text-align>right</text-align>
      </selector>
      <selector path=".action_bar ul">
        <margin>0</margin>
        <padding>0px 10px 0 0</padding>
        <list-style>none</list-style>
      </selector>
      <selector path=".action_bar li">
        <margin>0</margin>
        <padding>0</padding>
        <float>left</float>
      </selector>
      <selector path=".action_bar img">
        <display>none</display>
      </selector>
      <selector path=".action_bar a">
        <background preset="buttons (Galaxy backgrounds)"/>
        <font preset="default (Galaxy fonts)"/>
        <float>left</float>
        <text-decoration>none</text-decoration>
        <border preset="buttons (Galaxy borders)"/>
        <color preset="buttons (Galaxy colors)" />
        <padding>4px 7px</padding>
        <margin-right>10px</margin-right>
        <cursor>pointer</cursor>
      </selector>
      <selector path=".action_bar a:hover">
        <color preset="buttons.hover (Galaxy colors)" />
        <border preset="buttons.hover (Galaxy borders)" />
      </selector>
      <selector path=".tabsContent">
        <margin>0px</margin>
        <padding>5px 10px 10px 10px</padding>
      </selector>
      <selector path=".tabsContent table.trashTable thead th">
        <background-color preset="orange.lite (Galaxy backgrounds)" />
      </selector>
      <selector path="table.trashTable tbody tr.dataRowOdd">
        <background-color preset="orange.odd (Galaxy backgrounds)" />
      </selector>
      <selector path="textarea">
        <padding>5px</padding>
      </selector>
      <selector path=".checkBox">
        <margin-right>3px</margin-right>
      </selector>
      <selector path=".rightsAddManager">
        <background preset="addmanager (Galaxy backgrounds)"/>
        <width>100%</width>
        <margin>3px 0 0 0</margin>
      </selector>
      <selector path=".userAndGroupSearch">
        <margin>0</margin>
      </selector>
      <selector path=".userAndGroupFilter">
        <margin>15px 0 0 0</margin>
      </selector>
      <selector path=".buttonsGadgetNoForm">
        <margin>0px 5px</margin>
      </selector>
      <selector path=".dataOutput .button">
        <margin>2px 10px 2px 0px !important</margin>
      </selector>
      <selector path=".commentBlock">
        <margin-bottom>8px</margin-bottom>
        <margin-top>7px</margin-top>
        <padding>2px 10px 2px 0px</padding>
      </selector>
      <selector path="h1">
        <color preset="titles (Galaxy colors)" />
        <font preset="title1 (Galaxy fonts)"/>
        <overflow>auto</overflow>
      </selector>
      <selector path=".dataRowEven">
        <background preset="white (Galaxy backgrounds)"/>
      </selector>
      <selector path=".relationCommentColumn">
        <vertical-align>top</vertical-align>
      </selector>
      <selector path=".taskAssign">
        <border preset="blue.border (Galaxy borders)" />
        <background preset="blue.light (Galaxy backgrounds)"/>
        <margin>5px 0px 10px 0px</margin>
        <display>block</display>
        <padding>5px</padding>
        <text-align>center</text-align>
      </selector>
      <selector path=".commentActions">
        <margin-right>4px</margin-right>
        <font-size>10px</font-size>
        <padding>3px</padding>
        <float>right</float>
      </selector>
      <selector path=".iconColumn img">
        <position>relative</position>
        <background>none</background>
        <z-index>25</z-index>
      </selector>
      <selector path="h3">
        <color preset="titles (Galaxy colors)" />
        <font preset="title3 (Galaxy fonts)"/>
        <margin>0</margin>
        <padding>13px 0px 10px 0px</padding>
      </selector>
      <selector path=".directoryFilter, .searchField">
        <border preset="dataInput (Galaxy borders)" />
        <background preset="search (Galaxy backgrounds)"/>
        <margin>0 5px 10px 0</margin>
        <padding>3px 3px 3px 20px</padding>
        <font-size>11px</font-size>
      </selector>
      <selector path=".taskPrincipalSelect select">
        <border preset="dataInput (Galaxy borders)" />
        <margin>5px 0px 10px 15px</margin>
        <padding>2px 1px 2px 1px</padding>
      </selector>
      <selector path=".dataRowOdd">
        <background preset="tableevenlines (Galaxy backgrounds)"/>
      </selector>
      <selector path="table.dataOutput th a img">
        <vertical-align>bottom</vertical-align>
        <margin>0 0 0 2px</margin>
        <padding>0</padding>
      </selector>
      <selector path="table.dataInput td.fieldColumn label">
        <vertical-align>top</vertical-align>
      </selector>
      <!-- Style for Resume Tab -->
      <selector path="h3.summaryTitle">
        <border-bottom preset="summary (Galaxy borders)" />
        <color preset="summary.titles (Galaxy colors)" />
        <font preset="title3 (Galaxy fonts)"/>
        <margin>0px 0px 10px 0px</margin>
        <padding>17px 0px 3px 0px</padding>
      </selector>
      <selector path=".dublincore_block table.floatingLeftTable">
        <margin-right>100px</margin-right>
        <float>left</float>
      </selector>
      <selector path=".labelColumnLeftAlign">
        <font-weight>bold</font-weight>
        <padding-right>30px</padding-right>
      </selector>
      <selector path=".boldLabel">
        <font-weight>bold</font-weight>
      </selector>
      <selector path=".rank_block, .publication_block, .attachments">
        <margin-top>15px</margin-top>
      </selector>
      <selector path=".content_block table">
        <width>100%</width>
        <margin-bottom>10px</margin-bottom>
      </selector>
      <selector path=".content_block td">
        <vertical-align>top</vertical-align>
        <padding>0</padding>
      </selector>
      <selector path=".content_block .labelColumn">
        <width>100px</width>
      </selector>
      <selector path=".content_block .actionsColumn">
        <width>20%</width>
        <vertical-align>top</vertical-align>
      </selector>
      <selector path=".content_block img">
        <padding>0px 5px</padding>
      </selector>
      <selector path=".note_content_block">
        <padding>15px</padding>
        <border preset="summary.noteBlock (Galaxy borders)"/>
        <margin>0 0 15px</margin>
      </selector>
      <selector path=".note_content_block span, .note_content_block p">
        <line-height>1.8em</line-height>
        <font-size>105%</font-size>
      </selector>
      <selector path=".note_content_block img">
        <max-width>200px</max-width>
        <max-height>150px</max-height>
      </selector>
      <selector path=".relation_block">
      </selector>
      <selector path=".lockFile_block, .restoreFile_block">
        <padding>0px 0px 10px</padding>
      </selector>
      <selector path=".summary_locked">
        <color preset="warning.message (Galaxy colors)" />
        <font-weight>bold</font-weight>
      </selector>
      <selector path=".summary_unlocked">
        <color preset="thumbsup.message (Galaxy colors)" />
        <font-weight>bold</font-weight>
      </selector>
      <selector path=".lockDetail, .DetailList">
        <padding-top>5px</padding-top>
      </selector>
      <selector path=".lcAndVersion">
        <border preset="summary.actions (Galaxy borders)" />
        <padding>3px</padding>
      </selector>
      <selector path=".actions_block">
        <border preset="summary.actions (Galaxy borders)" />
        <padding>10px 7px 3px</padding>
        <margin>10px 0</margin>
      </selector>
      <selector path=".comments_block .commentBlock">
        <border>none</border>
      </selector>
      <selector path=".comments_block .commentQuote">
        <margin>5px 0 5px 24px</margin>
      </selector>
      <selector path=".metadata_block .dataInput td">
        <padding>3px</padding>
      </selector>
      <selector path=".pollStatusLabel, .pollStatus">
        <float>left</float>
      </selector>
      <selector path=".pollStatusLabel">
        <padding>0px 10px 5px 0</padding>
      </selector>
      <selector path=".pollStatus span, .pollStatus a">
        <padding>1px 5px</padding>
      </selector>
      <selector path=".pollStatus .status">
        <font-weight>bold</font-weight>
        <background-color preset="taglike (Galaxy backgrounds)"/>
      </selector>
      <selector path=".pollStatus .project">
        <color preset="summary.pollproject (Galaxy colors)" />
      </selector>
      <selector path=".pollStatus .open">
        <color preset="summary.pollopen (Galaxy colors)" />
      </selector>
      <selector path=".pollStatus .closed">
        <color preset="summary.pollclosed (Galaxy colors)" />
      </selector>
      <selector path=".layoutViewMode">
        <margin>0px</margin>
        <padding>0px</padding>
      </selector>
      <selector path=".layoutViewMode li">
        <display>inline</display>
      </selector>
      <selector path=".layoutViewMode a img">
        <border preset="noborder (Galaxy borders)" />
      </selector>
      <selector path=".layoutViewMode a:hover img, .layoutViewMode li.selected img">
        <border preset="layoutselected.icon (Galaxy borders)" />
      </selector>
      <selector path=".summary_div_0">
        <float>left</float>
        <width>62%</width>
        <padding-top>10px</padding-top>
      </selector>
      <selector path=".summary_div_1">
        <float>right</float>
        <width>33%</width>
        <padding>10px 0</padding>
      </selector>
      <selector path=".summary_div_1 h3.summaryTitle">
        <color preset="summary.titles (Galaxy colors)" />
        <font-size>12px</font-size>
      </selector>
      <selector path=".summary_div_2">
        <clear>both</clear>
      </selector>
      <selector path=".bigIcon">
        <width>50px</width>
      </selector>
      <selector path=".smallIcon">
        <width>16px</width>
        <height>16px</height>
      </selector>
      <selector path="div.syndicationButton">
        <background preset="rss (Galaxy backgrounds)"/>
        <margin-bottom>5px</margin-bottom>
        <font-size>9px</font-size>
        <float>right</float>
      </selector>
      <selector path=".syndicationContainer">
        <height>30px</height>
      </selector>
      <selector path="div.syndicationButton div.syndicationLinks">
        <color preset="syndication.link (Galaxy colors)" />
        <font preset="small (Galaxy fonts)"/>
        <padding>2px 4px</padding>
      </selector>
      <selector path="div.syndicationButton div.syndicationLinks a">
        <color preset="syndication.link (Galaxy colors)" />
        <text-decoration>none</text-decoration>
      </selector>
      <!-- Advanced Search -->
      <selector path=".listShuttleTable .listShuttleSelectionActions a">
        <display>block</display>
      </selector>
      <!-- Popup search document relation -->
      <selector path=".genericPopUp">
        <background-color preset="white (Galaxy backgrounds)" />
        <position>absolute</position>
        <width>400px</width>
        <border preset="genericPopUp (Galaxy borders)" />
        <z-index>10000</z-index>
        <display>none</display>
      </selector>
      <selector path=".genericPopUp .closePopUpHeader">
        <text-align>right</text-align>
        <border-bottom preset="genericPopUp.title (Galaxy borders)" />
        <background-color preset="genericPopUp.title (Galaxy backgrounds)" />
        <padding>3px</padding>
      </selector>
      <selector path=".genericPopUp .closePopUpHeader .closePopUp">
        <float>right</float>
        <cursor>pointer</cursor>
      </selector>
      <selector path=".genericPopUp .closePopUpHeader .popUpTitle">
        <float>left</float>
        <font-size>110%</font-size>
      </selector>
      <selector path=".genericPopUp .popUpContent">
        <overflow>auto</overflow>
        <height>390px</height>
        <padding>10px</padding>
      </selector>
      <!-- huge popUp -->
      <selector path=".bigPopUp">
        <width>80%</width>
        <height>70%</height>
      </selector>
      <!-- For RFaces Navigation Tree in the main area -->
      <selector path=".dataInput .dr-tree td, .dataInput .dr-tree td td">
        <padding>1px</padding>
      </selector>
      <selector path=".fieldColumn .dr-tree img">
        <margin>0</margin>
      </selector>
    </style>
    <style name="tree and clipboard column" inherit="common style 1">
      <selector path="div,dd,dt,dl,img,p,h1,h2,h3,h4,h5,form,hr,fieldset">
        <margin>0</margin>
        <padding>0</padding>
      </selector>
      <selector path=".treeLink a, .treeLink a:link, .treeLink a:visited">
        <font-weight>normal</font-weight>
        <text-decoration>none</text-decoration>
      </selector>
      <selector path=".treeLink a:hover, .treeLink a:active">
        <font-weight>normal</font-weight>
        <text-decoration>underline</text-decoration>
      </selector>
      <selector path=".treeLink img">
        <margin-left>4px</margin-left>
        <margin-right>4px</margin-right>
        <vertical-align>top</vertical-align>
        <margin-top>3px</margin-top>
      </selector>
      <selector path="a">
        <color preset="link (Galaxy colors)" />
        <text-decoration>none</text-decoration>
      </selector>
      <selector path="a:visited">
        <color preset="link.visited (Galaxy colors)" />
      </selector>
      <selector path="a:active">
        <color preset="link (Galaxy colors)" />
      </selector>
      <selector path="a:hover">
        <color preset="link.hover (Galaxy colors)" />
        <text-decoration>underline</text-decoration>
      </selector>
      <selector path=".cell">
        <margin-bottom>2px</margin-bottom>
        <padding>2px</padding>
      </selector>
      <selector path=".cell img, .clipboardFunction img">
        <vertical-align>middle</vertical-align>
      </selector>
      <selector path=".cell .iconImage">
        <margin-right>4px</margin-right>
      </selector>
      <selector path=".dropInto">
        <background-color preset="blue.sky (Galaxy backgrounds)" />
      </selector>
      <selector path=".dropIntoClipboardCopy">
        <background preset="clipboardcopy (Galaxy backgrounds)" />
      </selector>
      <selector path="#clipboardCopy">
        <padding>3px</padding>
      </selector>
      <selector path=".clipboardFunctions">
        <padding-top>10px</padding-top>
        <border-top preset="clipboard (Galaxy borders)" />
      </selector>
      <selector path=".clipboardFunction">
        <padding>2px 2px 2px 2px</padding>
      </selector>
      <selector path=".clipboardRemoveItem">
        <float>right</float>
      </selector>
      <selector path=".userClipboard h4">
        <height>16px</height>
        <border-bottom preset="dotted (Galaxy borders)" />
        <color preset="summary.titles (Galaxy colors)" />
        <margin-bottom>2px</margin-bottom>
        <margin-top>0px</margin-top>
        <font-size>12px</font-size>
        <padding>8px 2px 2px 2px</padding>
      </selector>
      <selector path=".userClipboardContent">
        <margin>0px</margin>
        <padding>10px 0 10px 3px</padding>
      </selector>
      <selector path=".userClipboard">
        <height>1%</height>
        <background-color preset="white (Galaxy backgrounds)"/>
        <margin>10px 0px 10px 0px</margin>
        <font preset="small (Galaxy fonts)" />
      </selector>
      <selector path=".userClipboard div">
        <font preset="small (Galaxy fonts)" />
      </selector>
      <selector path=".clipboardFunctions">
        <padding-top>10px</padding-top>
        <border-top preset="clipboard (Galaxy borders)" />
      </selector>
      <selector path=".clipboardFunction">
        <padding>2px 2px 2px 2px</padding>
      </selector>
      <selector path=".clipboardEmptyMessage">
        <color preset="clipboard.message (Galaxy colors)" />
        <font-style>italic</font-style>
        <font-size>9px</font-size>
        <padding>0 2px 2px 2px</padding>
        <text-align>center</text-align>
      </selector>
      <selector path=".smallIcon">
        <width>16px</width>
        <height>16px</height>
      </selector>
      <selector path=".menu dl">
        <margin>0px</margin>
      </selector>
      <selector path=".menu dd">
        <margin>0px</margin>
        <padding>10px 0px</padding>
      </selector>
      <selector path=".menuForm, .menuForm div, .menu, .menu div, .tagCloudBlock, .tagCloudBlock div">
        <font preset="default (Galaxy fonts)" />
      </selector>
      <selector path="td.dr-tree-h-text, td.dr-tree-h-text span, td.dr-tree-h-text a.treeLink">
        <white-space>normal</white-space>
      </selector>
      <!-- Faceted Search -->
      <selector path=".facetedSearchActionBar">
        <border-bottom preset="faceted.actionBar (Galaxy borders)" />
        <padding>2px</padding>
      </selector>
      <selector path=".facetedSearchActionBar a">
        <float>left</float>
        <padding-top>3px</padding-top>
      </selector>
      <selector path=".facetedSearchActionBar input.button">
        <padding>0 5px 0 7px</padding>
        <margin>0 0 0 5px</margin>
        <float>right</float>
        <font-weight>bold</font-weight>
        <width>auto</width>
      </selector>
      <selector path="#facetedSearchSelectorDiv, #savedFacetedSearchSelectorDiv">
        <padding>0 0 5px</padding>
        <margin>0</margin>
        <border-bottom preset="faceted.block (Galaxy borders)" />
      </selector>
      <selector path="#facetedSearchSelectorDiv p, #savedFacetedSearchSelectorDiv p">
        <color preset="faceted.default (Galaxy colors)" />
        <font preset="big.default (Galaxy fonts)"/>
        <background-color preset="faceted.selector (Galaxy backgrounds)" />
        <border-bottom preset="faceted.actionBar (Galaxy borders)" />
        <border-top preset="noborder (Galaxy borders)" />
        <padding>3px</padding>
      </selector>
      <selector path=".facetedSearchBlock .labelColumn">
        <font-weight>normal</font-weight>
        <width>70px</width>
      </selector>
      <selector path=".facetedSearchBlock .tinyLabel">
        <width>24px</width>
        <display>inline-block</display>
        <text-align>right</text-align>
      </selector>
      <selector path=".facetedSearchBlock .dataInput">
        <width>100%</width>
      </selector>
      <selector path=".facetedSearchBlock .dataInput td">
        <padding>3px 4px 5px 0</padding>
      </selector>
      <selector path=".facetedSearchBlock input, .facetedSearchBlock select">
        <width>100%</width>
      </selector>
      <selector path=".facetedSearchBlock input.rich-calendar-input">
        <width>68%</width>
        <margin>1px 3px 1px 5px</margin>
      </selector>
      <selector path=".facetedSearchBlock .dataInputTextDate">
        <width>45px</width>
        <font preset="small (Galaxy fonts)"/>
        <margin>0 5px 3px 3px</margin>
      </selector>
      <selector path=".facetedSearchBlock .widgetContent">
        <border-bottom preset="faceted.widget (Galaxy borders)" />
      </selector>
      <selector path=".facetedSearchBlock h5">
        <color preset="faceted.default (Galaxy colors)" />
        <font preset="big.default (Galaxy fonts)"/>
        <background-color preset="faceted.title (Galaxy backgrounds)" />
        <border-bottom preset="faceted.actionBar (Galaxy borders)" />
        <border-top preset="noborder (Galaxy borders)" />
        <padding>3px</padding>
      </selector>
      <selector path=".facetedSearchBlock .widgetContent .labelOpenPopUp">
        <color preset="faceted.default (Galaxy colors)" />
        <font preset="default (Galaxy fonts)"/>
        <font-size>10px</font-size>
        <margin>0 0 5px</margin>
        <display>block</display>
        <padding>0 0 1px</padding>
        <border-bottom preset="faceted.actionBar (Galaxy borders)" />
      </selector>
      <selector path="#saveFacetedSearchForm input">
        <margin-left>3px</margin-left>
      </selector>
      <selector path=".facetedSearchPopUp">
        <background-color preset="white (Galaxy backgrounds)" />
        <position>absolute</position>
        <top>15%</top>
        <left>25%</left>
        <width>400px</width>
        <border preset="genericPopUp (Galaxy borders)" />
        <z-index>10000</z-index>
        <display>none</display>
      </selector>
      <selector path=".facetedSearchPopUp .closePopUpHeader">
        <text-align>right</text-align>
        <border-bottom preset="genericPopUp.title (Galaxy borders)" />
        <background-color preset="genericPopUp.title (Galaxy backgrounds)" />
        <padding>3px</padding>
      </selector>
      <selector path=".facetedSearchPopUp .closePopUpHeader .closePopUp">
        <float>right</float>
        <cursor>pointer</cursor>
      </selector>
      <selector path=".facetedSearchPopUp .closePopUpHeader .popUpTitle">
        <float>left</float>
        <font-size>110%</font-size>
      </selector>
      <selector path=".facetedSearchPopUp .popUpContent">
        <overflow>auto</overflow>
        <height>390px</height>
        <padding>10px</padding>
      </selector>
      <selector path=".facetedSearchBlock .dataInput .facetedSearchPopUp td, .facetedSearchBlock .thin td">
        <padding>1px</padding>
      </selector>
      <selector path=".facetedSearchBlock .widgetContent .labelOpenPopUp .labelTool">
        <float>right</float>
        <cursor>pointer</cursor>
      </selector>
      <selector path=".facetedSearchBlock table.thin">
        <margin>0 0 7px 0</margin>
      </selector>
      <selector path=".UserSuggestionInput table">
        <width>100%</width>
      </selector>
      <!-- fix gadget width in profile view-->
      <selector path=".fullWidth">
        <width>100%</width>
      </selector>
    </style>
    <style name="common style 2">
      <selector path="h1,h2,h3,h4">
        <margin>0</margin>
        <padding>0</padding>
      </selector>
      <selector path="input">
        <display>none</display>
      </selector>
      <selector path=".dataOutput .iconColumn img, .dataInput .iconColumn img, .dataList .iconColumn img">
        <display>block</display>
      </selector>
      <selector path=".fieldColumn">
        <padding-left>5px</padding-left>
      </selector>
      <selector path=".dataOutput th, .dataList th">
        <color preset="tableheader (Galaxy colors)" />
        <background-color preset="gray.lite (Galaxy backgrounds)" />
        <padding>4px 5px</padding>
        <text-align>left</text-align>
      </selector>
      <selector path="div">
        <font preset="default (Galaxy fonts)" />
        <background-color preset="white (Galaxy backgrounds)"/>
        <float>none</float>
      </selector>
      <selector path="a:link, a:visited">
        <color preset="default.text (Galaxy colors)" />
        <background>transparent</background>
        <text-decoration>none</text-decoration>
      </selector>
      <selector path=".dataInput, .dataOutput, .dataOutput2Columns, .dataList">
        <border preset="gray.light (Galaxy borders)" />
        <border-collapse>collapse</border-collapse>
      </selector>
      <selector path="ul">
        <display>none</display>
      </selector>
      <selector path=".dataOutput td, .dataList td">
        <border-bottom preset="tablelines (Galaxy borders)"/>
        <border-top preset="tablelines (Galaxy borders)"/>
        <padding>5px 3px</padding>
      </selector>
      <selector path=".dataOutput2Columns td">
        <vertical-align>top</vertical-align>
        <padding>5px 3px</padding>
      </selector>
      <selector path="img">
        <display>none</display>
      </selector>
      <selector path=".breadcrumbs">
        <margin-bottom>10px</margin-bottom>
        <font preset="small (Galaxy fonts)" />
        <float>left</float>
      </selector>
      <selector path=".syndicationLinks">
        <display>none</display>
      </selector>
    </style>
    <!-- commmon to both fragments -->
    <style element="page[3]/section[1]/cell[1]/fragment[2]|page[3]/section[1]/cell[1]/fragment[3]" inherit="common style 2"/>
    <!-- General -->
    <style element="page[1]|page[2]">
      <selector path="img" view="page frame">
        <border>0</border>
      </selector>
    </style>
    <!-- Banner -->
    <style element="page[1]/section[1]">
      <selector path="" view="section frame">
        <border-bottom preset="topbar (Galaxy borders)"/>
        <background preset="topbar (Galaxy backgrounds)"/>
      </selector>
    </style>
    <!-- Logo -->
    <style element="page[1]/section[1]/cell[1]/fragment[1]">
      <selector path="form" view="Nuxeo DM logo (Galaxy Theme)">
        <margin>0</margin>
        <padding>0</padding>
      </selector>
      <selector path="img, a" view="Nuxeo DM logo (Galaxy Theme)">
        <outline>none</outline>
      </selector>
    </style>
    <!-- user services -->
    <style element="page[1]/section[1]/cell[2]/fragment[1]" inherit="header and footer style" />
    <!-- Left side -->
    <style element="page[1]/section[2]">
      <selector path="" view="section frame">
        <border-top preset="whitethin (Galaxy borders)"/>
      </selector>
    </style>
    <style element="page[1]/section[2]/cell[1]">
      <selector path="" view="cell frame">
        <border-right preset="leftcolumn (Galaxy borders)"/>
      </selector>
    </style>
    <style element="page[1]/section[2]/cell[1]/fragment[1]" inherit="tree and clipboard column" />
    <style element="page[1]/section[2]/cell[1]/fragment[2]" inherit="tree and clipboard column" />
    <!-- Main cell -->
    <style element="page[1]/section[2]/cell[2]|page[2]/section[1]/cell[1]">
      <selector path="" view="cell frame">
        <background preset="maincell (Galaxy backgrounds)"/>
        <border-left preset="whitethin (Galaxy borders)"/>
      </selector>
    </style>
    <style element="page[1]/section[2]/cell[2]/fragment[1]" inherit="breadcrumbs style"/>
    <!-- Footer -->
    <style element="page[1]/section[3]" />
    <style element="page[1]/section[3]/cell[1]/fragment[1]" inherit="header and footer style">
      <selector path="" view="Nuxeo footer">
        <font preset="small (Galaxy fonts)"/>
        <color preset="header.text (Galaxy colors)" />
      </selector>
    </style>
    <!-- main fragment for default page & popup -->
    <style element="page[1]/section[2]/cell[2]/fragment[2]|page[2]/section[1]/cell[1]/fragment[2]" inherit="common style 1">
      <selector path="" view="facelet region">
        <padding>7px</padding>
      </selector>
    </style>
=======
>>>>>>> 9e0dfff4
  </formats>
</theme><|MERGE_RESOLUTION|>--- conflicted
+++ resolved
@@ -136,1712 +136,5 @@
     <widget element="page[3]/section[1]/cell[1]/fragment[3]">
       <view>facelet region</view>
     </widget>
-<<<<<<< HEAD
-    <!-- buttons -->
-    <style name="default buttons">
-      <selector path="input.button">
-        <font preset="default (Galaxy fonts)"/>
-        <color preset="buttons (Galaxy colors)" />
-        <border preset="buttons (Galaxy borders)"/>
-        <background preset="buttons (Galaxy backgrounds)"/>
-        <margin>5px 10px 10px 0px</margin>
-        <padding>2px 5px 2px 5px</padding>
-        <cursor>pointer</cursor>
-      </selector>
-      <selector path="input.button:hover">
-        <color preset="buttons.hover (Galaxy colors)" />
-        <border preset="buttons.hover (Galaxy borders)" />
-      </selector>
-      <selector path="input.button[disabled=disabled], input.button[disabled=disabled]:hover">
-        <color preset="buttons.disabled (Galaxy colors)" />
-        <border preset="buttons (Galaxy borders)"/>
-        <cursor>default</cursor>
-      </selector>
-    </style>
-    <!-- header and footer style custom for Admin View -->
-    <style name="header and footer style" inherit="default buttons">
-      <selector path="a, a:link, a:visited">
-        <text-decoration>none</text-decoration>
-      </selector>
-      <selector path="a:hover, a:active">
-        <text-decoration>underline</text-decoration>
-      </selector>
-      <selector path="a, a:link, a:visited, a:hover, a:active">
-        <color preset="header.link (Galaxy colors)" />
-      </selector>
-      <selector path="img">
-        <margin-left>5px</margin-left>
-        <margin-right>2px</margin-right>
-        <vertical-align>middle</vertical-align>
-      </selector>
-      <selector path="form">
-        <margin>0</margin>
-        <padding>0</padding>
-      </selector>
-      <selector path=".userActions">
-        <font preset="small (Galaxy fonts)"/>
-        <color preset="header.text (Galaxy colors)" />
-        <line-height>185%</line-height>
-        <padding>5px 0 0 0</padding>
-        <text-align>left</text-align>
-        <float>left</float>
-        <margin>0 0 0 15px</margin>
-      </selector>
-      <selector path=".searchService">
-        <padding-top>4px</padding-top>
-        <font preset="small (Galaxy fonts)"/>
-      </selector>
-      <selector path=".searchService input.button">
-        <margin>3px 5px 0 3px</margin>
-        <padding>2px</padding>
-      </selector>
-      <selector path=".userServicesBlock">
-        <float>left</float>
-        <padding-top>10px</padding-top>
-      </selector>
-      <selector path=".userSearchBlock">
-        <float>right</float>
-      </selector>
-      <selector path=".userMenuActions">
-        <font preset="default (Galaxy fonts)"/>
-        <color preset="header.text (Galaxy colors)" />
-        <line-height>185%</line-height>
-        <padding>0px</padding>
-        <text-align>left</text-align>
-        <float>left</float>
-        <margin>0 0 0 15px</margin>
-      </selector>
-      <selector path=".userMenuActions ul, .userMenuActions ul ul">
-        <list-style>none</list-style>
-      </selector>
-      <selector path=".userMenuActions ul">
-        <margin>0</margin>
-        <padding>0</padding>
-        <height>28px</height>
-      </selector>
-      <selector path=".userMenuActions ul li">
-        <float>left</float>
-        <text-align>left</text-align>
-      </selector>
-      <selector path=".userMenuActions ul li a:hover, .userMenuActions ul li:hover">
-        <background-color preset="white (Galaxy backgrounds)" />
-        <color preset="header.userMenuHover (Galaxy colors)" />
-      </selector>
-      <selector path=".userMenuActions a">
-        <display>block</display>
-        <text-decoration>none</text-decoration>
-        <margin>0</margin>
-        <color preset="header.userMenu (Galaxy colors)" />
-        <background-color preset="white (Galaxy backgrounds)" />
-      </selector>
-      <selector path=".userMenuActions a.userButton">
-        <background preset="header.userMenu (Galaxy backgrounds)"/>
-        <padding>3px 8px 5px 23px</padding>
-      </selector>
-      <selector path=".userMenuActions li ul">
-        <display>none</display>
-        <position>absolute</position>
-        <width>180px</width>
-        <height>auto</height>
-        <border preset="header.userMenuList (Galaxy borders)" />
-        <box-shadow>3px 3px 5px rgba(0, 0, 0, 0.5)</box-shadow>
-        <border-top>none</border-top>
-        <z-index>1000</z-index>
-      </selector>
-      <selector path=".userMenuActions li:hover ul">
-        <display>block</display>
-      </selector>
-      <selector path=".userMenuActions li ul a">
-        <padding>4px 4px 4px 22px</padding>
-      </selector>
-      <selector path=".userMenuActions ul li li">
-        <width>180px</width>
-      </selector>
-       <selector path=".userMenuActions ul ul a:hover">
-        <background-color preset="header.userListLinkHover (Galaxy backgrounds)" />
-      </selector>
-      <selector path=".userMenuActions input.button">
-        <margin>0 5px</margin>
-      </selector>
-      <selector path=".mainTabs">
-        <font preset="default (Galaxy fonts)"/>
-        <line-height>normal</line-height>
-        <height>28px</height>
-        <float>left</float>
-      </selector>
-      <selector path=".mainTabs ul">
-        <margin>0</margin>
-        <padding>0</padding>
-      </selector>
-      <selector path=".mainTabs li">
-        <background-color preset="header.mainTabs (Galaxy backgrounds)" />
-        <display>inline</display>
-        <float>left</float>
-        <height>28px</height>
-        <margin>0 5px</margin>
-      </selector>
-      <selector path=".mainTabs a, .mainTabs a:visited">
-        <color preset="header.mainTabs (Galaxy colors)" />
-        <display>inline-block</display>
-        <font-size>12px</font-size>
-        <padding>5px 11px 8px</padding>
-        <text-decoration>none</text-decoration>
-      </selector>
-      <selector path=".mainTabs a:hover">
-        <color preset="header.mainTabsHover (Galaxy colors)" />
-      </selector>
-      <selector path=".mainTabs li.selected">
-        <background-color preset="header.mainTabsSelected (Galaxy backgrounds)" />
-      </selector>
-      <selector path=".mainTabs li.selected a, .mainTabs li.selected a:hover, .mainTabs li.selected a:visited">
-        <color preset="header.mainTabsSelected (Galaxy colors)" />
-        <font-weight>bold</font-weight>
-        <text-decoration>none</text-decoration>
-      </selector>
-      <selector path=".mainTabs li a:hover">
-        <text-decoration>none</text-decoration>
-      </selector>
-      <!-- Fix rss-font-grid inheritance from Opensocial -->
-      <selector path=".searchService input.directoryFilter">
-        <padding>1px 0</padding>
-        <font preset="default (Galaxy fonts)" />
-      </selector>
-      <selector path=".footerDefaultLinks">
-        <border-top preset="footer (Galaxy borders)"/>
-        <background preset="footer (Galaxy backgrounds)"/>
-        <padding>15px</padding>
-      </selector>
-      <selector path=".footerBlock">
-        <margin>0</margin>
-        <line-height>1.25em</line-height>
-        <padding>0</padding>
-        <font preset="small (Galaxy fonts)"/>
-      </selector>
-      <selector path=".footerBlock div">
-        <margin>0</margin>
-        <line-height>1.25em</line-height>
-        <padding>0</padding>
-        <font preset="small (Galaxy fonts)"/>
-      </selector>
-      <selector path=".footerBlock form, .footerBlock p">
-        <margin>5px 0px 0px 0px</margin>
-        <padding>0</padding>
-      </selector>
-      <selector path=".nuxLinks">
-        <float>right</float>
-        <padding-left>20px</padding-left>
-      </selector>
-      <selector path=".nuxLinks a">
-        <vertical-align>middle</vertical-align>
-      </selector>
-      <selector path=".copyrights">
-        <float>right</float>
-        <padding>2px 20px 0 0</padding>
-        <color preset="footer.text (Galaxy colors)" />
-      </selector>
-      <selector path="a.twitt">
-        <background preset="footer.twittLink (Galaxy backgrounds)" />
-        <height>16px</height>
-        <width>16px</width>
-        <display>inline-block</display>
-        <margin>0px 5px</margin>
-      </selector>
-      <selector path="a.twitt:hover">
-        <background-position>left bottom</background-position>
-      </selector>
-      <selector path="a.linkedin">
-        <background preset="footer.linkedInLink (Galaxy backgrounds)" />
-        <height>16px</height>
-        <width>16px</width>
-        <display>inline-block</display>
-        <margin>0px 5px</margin>
-      </selector>
-      <selector path="a.linkedin:hover">
-        <background-position>-16px bottom</background-position>
-      </selector>
-      <selector path=".clear">
-        <clear>both</clear>
-      </selector>
-    </style>
-    <style name="breadcrumbs style">
-      <selector path="">
-        <border-bottom preset="breadcrumb (Galaxy borders)"/>
-        <background preset="breadcrumb (Galaxy backgrounds)"/>
-        <padding>3px 7px</padding>
-      </selector>
-      <selector path="div">
-        <font preset="small (Galaxy fonts)"/>
-        <margin>0</margin>
-        <line-height>1.25em</line-height>
-        <padding>0</padding>
-      </selector>
-      <selector path="a">
-        <color preset="breadcrumblink (Galaxy colors)" />
-        <text-decoration>none</text-decoration>
-      </selector>
-      <selector path="a:visited">
-        <color preset="breadcrumblink (Galaxy colors)" />
-      </selector>
-      <selector path="a:active">
-        <color preset="breadcrumblink (Galaxy colors)" />
-      </selector>
-      <selector path="a:hover">
-        <color preset="breadcrumblink (Galaxy colors)" />
-        <text-decoration>underline</text-decoration>
-      </selector>
-      <selector path=".breadcrumbs a, .breadcrumbs a:link, .breadcrumbs a:visited">
-        <font-weight>normal</font-weight>
-        <text-decoration>none</text-decoration>
-      </selector>
-      <selector path=".breadcrumbs a:hover, .breadcrumbs a:active">
-        <font-weight>normal</font-weight>
-        <text-decoration>underline</text-decoration>
-      </selector>
-      <selector path=".printButton">
-        <float>right</float>
-        <padding-right>1px</padding-right>
-      </selector>
-      <selector path=".printButton div a img">
-        <margin-left>5px</margin-left>
-        <height>16px</height>
-        <width>16px</width>
-      </selector>
-      <selector path=".printButton .liveEditCreateButtons">
-        <margin-right>5px</margin-right>
-        <border-right preset="tablelines (Galaxy borders)" />
-        <padding-right>8px</padding-right>
-      </selector>
-      <selector path=".breadcrumbs">
-        <font preset="small (Galaxy fonts)"/>
-        <padding>5px 4px 0px 0px</padding>
-        <float>left</float>
-      </selector>
-      <selector path=".printButton form, .breadcrumbs form">
-        <padding>0</padding>
-        <margin>0</margin>
-      </selector>
-    </style>
-    <style inherit="default buttons" name="default tabs">
-      <selector path=".tabsBar">
-        <width>100%</width>
-        <margin-top>5px</margin-top>
-        <line-height>normal</line-height>
-        <float>left</float>
-      </selector>
-      <selector path=".tabsBar ul">
-        <border-bottom preset="tabsbar (Galaxy borders)"/>
-        <height>24px</height>
-        <margin>0</margin>
-        <padding>0px 10px 0 0</padding>
-        <list-style>none</list-style>
-      </selector>
-      <selector path=".tabsBar li">
-        <margin>0 2px 0 4px</margin>
-        <padding>0</padding>
-        <float>left</float>
-      </selector>
-      <selector path=".tabsBar a, .tabsBar a:visited">
-        <color preset="tabslink (Galaxy colors)" />
-        <border preset="tabisnotselected (Galaxy borders)"/>
-        <background preset="tabisunselected (Galaxy backgrounds)"/>
-        <text-decoration>none</text-decoration>
-        <font-weight>normal</font-weight>
-        <display>block</display>
-        <padding>3px 7px</padding>
-        <float>left</float>
-        <height>16px</height>
-      </selector>
-      <selector path=".tabsBar a:hover">
-        <border preset="tabisnotselected (Galaxy borders)"/>
-        <color preset="tablink.active (Galaxy colors)" />
-        <background preset="tabiselected (Galaxy backgrounds)"/>
-        <text-decoration>none</text-decoration>
-      </selector>
-      <selector path=".tabsBar li.selected a, .tabsBar li.selected a:hover, .tabsBar li.selected a:visited">
-        <color preset="tablink.active (Galaxy colors)" />
-        <border preset="tabiselected (Galaxy borders)"/>
-        <background preset="tabiselected (Galaxy backgrounds)"/>
-        <padding>3px 7px 4px</padding>
-        <border-bottom>1px solid white</border-bottom>
-      </selector>
-      <selector path=".subtabsBar ul">
-        <border-bottom preset="subtabsbar (Galaxy borders)"/>
-        <font preset="default (Galaxy fonts)"/>
-      </selector>
-      <selector path=".subtabsBar a, .subtabsBar a:hover, .subtabsBar a:visited">
-        <color preset="subtabslink (Galaxy colors)" />
-        <border preset="subtabinotselected (Galaxy borders)"/>
-      </selector>
-      <selector path=".subtabsBar li a:hover">
-        <color preset="subtablink.active (Galaxy colors)" />
-      </selector>
-      <selector path=".subtabsBar li.selected a, .subtabsBar li.selected a:hover, .subtabsBar li.selected a:visited">
-        <color preset="subtablink.active (Galaxy colors)" />
-        <border preset="subtabiselected (Galaxy borders)"/>
-        <border-bottom preset="noborder (Galaxy borders)" />
-      </selector>
-    </style>
-    <style inherit="default tabs" name="common style 1">
-      <selector path="h1, h2, h3, h4, h5, h6, form, p">
-        <margin>0</margin>
-        <padding>0</padding>
-      </selector>
-      <selector path="input">
-        <margin>0</margin>
-      </selector>
-      <selector path=".pageNavigationControls span">
-        <color preset="navigation.control (Galaxy colors)" />
-        <vertical-align>top</vertical-align>
-        <font-weight>bold</font-weight>
-        <margin>10px 5px</margin>
-        <font-size>13px</font-size>
-      </selector>
-      <selector path=".directoryBack">
-        <background preset="back (Galaxy backgrounds)"/>
-        <padding>2px 2px 2px 20px</padding>
-      </selector>
-      <selector path=".errorMessage">
-        <color preset="default.text (Galaxy colors)" />
-        <border preset="dataInput (Galaxy borders)" />
-        <background preset="warning (Galaxy backgrounds)"/>
-        <width>480px</width>
-        <margin>2px 0 2px 0</margin>
-        <padding>3px 3px 3px 23px</padding>
-        <display>block</display>
-        <list-style>none</list-style>
-      </selector>
-      <selector path=".taskActions">
-        <width>470px</width>
-      </selector>
-      <selector path=".infoMessage">
-        <color preset="default.text (Galaxy colors)" />
-        <border preset="blue.border (Galaxy borders)" />
-        <background preset="info (Galaxy backgrounds)"/>
-        <margin-bottom>5px</margin-bottom>
-        <padding>5px 5px 5px 23px</padding>
-        <display>block</display>
-      </selector>
-      <selector path=".tooltip">
-        <color preset="default.text (Galaxy colors)" />
-        <border preset="blue.border (Galaxy borders)" />
-        <background preset="tooltip (Galaxy backgrounds)" />
-        <margin-bottom>5px !important</margin-bottom>
-        <padding>5px 5px 5px 23px !important</padding>
-        <display>none</display>
-        <max-width>20%</max-width>
-        <z-index>1000</z-index>
-        <position>relative</position>
-      </selector>
-      <selector path=".rightsAddManager td">
-        <border preset="subtabsbar (Galaxy borders)" />
-        <background-color preset="white (Galaxy backgrounds)"/>
-        <margin>0 10px 0 10px</margin>
-        <padding>10px</padding>
-      </selector>
-      <selector path=".massEditForm foldableBox">
-        <margin-right>15px</margin-right>
-      </selector>
-      <selector path=".wizardFrame">
-        <border preset="blue.sky (Galaxy borders)" />
-        <width>800px</width>
-        <padding>0 5px !important</padding>
-      </selector>
-      <selector path=".error">
-        <color preset="warning.message (Galaxy colors)" />
-        <font-weight>bold</font-weight>
-      </selector>
-      <selector path=".archiveTabContent">
-        <margin-left>18px</margin-left>
-      </selector>
-      <selector path=".iconColumn">
-        <width>20px</width>
-        <text-align>center</text-align>
-      </selector>
-      <selector path=".iconColumn .dropInto">
-        <background-color preset="blue.sky (Galaxy backgrounds)"/>
-      </selector>
-      <selector path=".wizardFrame .wizardFinish h4 img">
-        <margin-right>10px</margin-right>
-        <float>left</float>
-      </selector>
-      <selector path=".dataInputGroup">
-        <vertical-align>top</vertical-align>
-        <margin>0</margin>
-        <padding>0</padding>
-      </selector>
-      <selector path=".relationActionsColumn">
-        <width>60px</width>
-        <vertical-align>top</vertical-align>
-        <text-align>center</text-align>
-      </selector>
-      <selector path="table.dataOutput thead th a, table.dataOutput thead th a:hover, table.dataOutput thead th a:active, table.dataOutput thead th a:visited">
-        <color preset="tableheader (Galaxy colors)" />
-      </selector>
-      <selector path=".boldColumn">
-        <font-weight>bold !important</font-weight>
-      </selector>
-      <selector path=".facesStatusMessage ul, .infoFeedback ul, .warningFeedback ul, .errorFeedback ul">
-        <list-style-type>none</list-style-type>
-        <width>200px</width>
-        <padding>10px</padding>
-      </selector>
-      <selector path=".vocabularyEntryContent .notEditable">
-        <color preset="default.text (Galaxy colors)" />
-        <background-color preset="white (Galaxy backgrounds)"/>
-      </selector>
-      <selector path=".warningMessage">
-        <background preset="warning (Galaxy backgrounds)"/>
-        <width>500px</width>
-        <margin>2px 0 2px 0</margin>
-        <border preset="dataInput (Galaxy borders)" />
-        <color preset="default.text (Galaxy colors)" />
-        <margin-bottom>12px</margin-bottom>
-        <display>block</display>
-        <padding>5px 5px 5px 23px</padding>
-        <list-style>none</list-style>
-      </selector>
-      <selector path=".vocabularyEntryContent .dataInput">
-        <border>none</border>
-        <margin-bottom>15px</margin-bottom>
-      </selector>
-      <selector path=".buttonColumn">
-        <width>280px</width>
-        <text-align>center</text-align>
-      </selector>
-      <selector path=".radioColumn">
-        <width>8px</width>
-        <vertical-align>top</vertical-align>
-        <padding>0 0 0 5px</padding>
-      </selector>
-      <selector path=".focusColumn">
-        <background-color preset="blue.sky (Galaxy backgrounds)"/>
-      </selector>
-      <selector path="a:visited">
-        <color preset="link.visited (Galaxy colors)" />
-      </selector>
-      <selector path=".dataInput textarea, .dataInput .dataInputText">
-        <width>500px</width>
-      </selector>
-      <selector path=".selectDocumentType td">
-        <padding>3px</padding>
-      </selector>
-      <selector path=".vocabularyEntryContent">
-        <margin-left>18px</margin-left>
-      </selector>
-      <selector path=".dataOutput, .dataOutput2Columns, .dataList">
-        <width>100%</width>
-      </selector>
-      <selector path=".wizardFrame .templatePreview">
-        <border preset="blue.sky (Galaxy borders)" />
-        <padding>10px !important</padding>
-      </selector>
-      <selector path=".dataList td">
-        <border-bottom preset="tablelines (Galaxy borders)"/>
-        <border-top preset="tablelines (Galaxy borders)"/>
-        <padding>5px 3px</padding>
-      </selector>
-      <selector path=".dataOutput td table td">
-        <border>0px none transparent</border>
-      </selector>
-      <selector path=".currentItemDescription">
-        <color preset="default.text (Galaxy colors)" />
-        <font-size>13px</font-size>
-        <display>block</display>
-      </selector>
-      <selector path=".dataInput">
-        <margin-top>5px</margin-top>
-      </selector>
-      <selector path="div">
-        <font preset="default (Galaxy fonts)"/>
-        <margin>0</margin>
-        <line-height>1.25em</line-height>
-        <padding>0</padding>
-      </selector>
-      <selector path=".contentViewTitle">
-        <margin>10px 10px 10px 0</margin>
-        <line-height>normal</line-height>
-        <float>left</float>
-      </selector>
-      <selector path=".listingLayoutSelector">
-        <float>right</float>
-        <margin>11px 0 10px 7px</margin>
-        <text-align>right</text-align>
-      </selector>
-      <selector path=".listingLayoutSelector .contentViewPageSelectorDesc">
-        <float>left</float>
-        <padding>2px 3px 0 0</padding>
-      </selector>
-      <selector path=".listingLayoutSelector .langSelect">
-        <float>left</float>
-        <margin>0px 0 10px</margin>
-      </selector>
-      <selector path=".calendarTrigger">
-        <cursor>pointer</cursor>
-        <vertical-align>bottom</vertical-align>
-        <margin>0 0 5px</margin>
-      </selector>
-      <!-- rich faces tree -->
-      <selector path=".dr-tree-h-ic-div">
-        <margin-left>8px</margin-left>
-        <padding-left>10px</padding-left>
-      </selector>
-      <selector path=".treeNodeHighlightedClass">
-        <text-decoration>none</text-decoration>
-      </selector>
-      <selector path=".treeNodeSelectedClass">
-        <border>none</border>
-      </selector>
-      <!-- Rich Faces fileUpload -->
-      <selector path=".rich-fileupload-list-decor">
-        <margin>10px 0px</margin>
-      </selector>
-      <selector path=".rich-fileupload-button, .rich-fileupload-button-border">
-        <padding>2px</padding>
-      </selector>
-      <selector path=".rich-fileupload-button-light, .rich-fileupload-button-press">
-        <padding>1px</padding>
-      </selector>
-      <selector path=".rich-fileupload-button-content">
-        <padding>2px 6px 2px 19px</padding>
-      </selector>
-      <!-- End of Rich Faces fileUpload -->
-      <selector path=".rightsAddSelect">
-        <border preset="dataInput (Galaxy borders)" />
-        <margin-top>0px</margin-top>
-      </selector>
-      <selector path=".dataList thead th">
-        <border-bottom preset="tablelines (Galaxy borders)"/>
-        <color preset="tableheader (Galaxy colors)" />
-        <background preset="tablethead (Galaxy backgrounds)"/>
-        <padding>5px 3px</padding>
-        <text-align>left</text-align>
-      </selector>
-      <selector path=".dataList thead th a, .dataList thead th a:link">
-        <color preset="tableheader (Galaxy colors)" />
-        <text-decoration>none</text-decoration>
-      </selector>
-      <selector path=".dataList thead th a:visited">
-        <color preset="tableheader (Galaxy colors)" />
-      </selector>
-      <selector path=".dataList thead th a:active">
-        <color preset="tableheader (Galaxy colors)" />
-      </selector>
-      <selector path=".dataList thead th a:hover">
-        <color preset="tableheader (Galaxy colors)" />
-        <text-decoration>underline</text-decoration>
-      </selector>
-      <selector path=".relationPredicateColumn">
-        <width>100px</width>
-        <vertical-align>top</vertical-align>
-      </selector>
-      <selector path=".selectDocumentType">
-        <margin-top>10px</margin-top>
-      </selector>
-      <selector path=".archiveTabContent .notEditable">
-        <color preset="default.text (Galaxy colors)" />
-        <border>none</border>
-        <background-color preset="white (Galaxy backgrounds)"/>
-      </selector>
-      <selector path=".twoColumns">
-        <width>50%</width>
-      </selector>
-      <selector path=".dataInput .button">
-        <margin>0 10px 0 0</margin>
-      </selector>
-      <selector path=".wizardFrame .templatePreview .templatePreviewDescription">
-        <font-style>italic</font-style>
-      </selector>
-      <selector path=".pageNavigationControls">
-        <border preset="blue.sky.mini (Galaxy borders)" />
-        <margin>5px 0px</margin>
-        <padding>7px</padding>
-        <text-align>center</text-align>
-      </selector>
-      <selector path=".dataList">
-        <background>white</background>
-        <border-collapse>collapse</border-collapse>
-        <margin>0</margin>
-      </selector>
-      <selector path=".dataInput .fieldColumn table.mceEditor .mceToolbarBottom">
-        <background-color preset="blue.sky (Galaxy backgrounds)"/>
-      </selector>
-      <selector path=".wizardFrame .wizardButtonBar">
-        <text-align>right</text-align>
-      </selector>
-      <selector path=".buttonsGadgetNoForm .button">
-        <margin-right>10px</margin-right>
-      </selector>
-      <selector path=".iconColumn .cell">
-        <background>none</background>
-        <width>40px</width>
-      </selector>
-      <selector path="a, a:link">
-        <color preset="link (Galaxy colors)" />
-        <text-decoration>none</text-decoration>
-      </selector>
-      <selector path="a:active">
-        <color preset="link (Galaxy colors)" />
-      </selector>
-      <selector path="a:hover">
-        <color preset="link.hover (Galaxy colors)" />
-        <text-decoration>underline</text-decoration>
-      </selector>
-      <selector path="table">
-        <margin>0</margin>
-      </selector>
-      <selector path=".pictureBookItem">
-        <height>160px</height>
-        <border preset="blue.sky.mini (Galaxy borders)" />
-        <width>140px</width>
-        <background-color preset="blue.sky (Galaxy backgrounds)"/>
-        <margin>10px 20px 10px 0px</margin>
-        <float>left</float>
-        <text-align>center</text-align>
-      </selector>
-      <selector path=".itemSelected">
-        <border preset="orange (Galaxy borders)" />
-        <background-color preset="selected.orange (Galaxy backgrounds)"/>
-      </selector>
-      <selector path=".pictureBookItem .cell">
-        <height>110px</height>
-        <padding-top>15px</padding-top>
-        <text-align>center</text-align>
-      </selector>
-      <selector path=".pictureBookItem .cell a">
-        <height>100px</height>
-        <width>100px</width>
-        <display>block</display>
-        <padding>20px</padding>
-      </selector>
-      <selector path=".pictureBookItemTitle">
-        <font preset="small (Galaxy fonts)"/>
-        <background-color preset="big.blue (Galaxy backgrounds)"/>
-        <padding>5px 0</padding>
-      </selector>
-      <selector path=".pictureBookItemTitle a, .pictureBookItemTitle a:hover, .pictureBookItemTitle a:visited">
-        <color preset="link (Galaxy colors)" />
-      </selector>
-      <selector path=".slideshowContent">
-        <padding>10px 0px 5px 0px</padding>
-      </selector>
-      <selector path=".slideshowContent h3">
-        <padding>8px 0px 5px 70px</padding>
-      </selector>
-      <selector path=".slideShowControl">
-        <margin>0px 0px 10px</margin>
-      </selector>
-      <selector path=".slideShowControl input">
-        <margin>0px 3px</margin>
-        <padding>0px</padding>
-      </selector>
-      <selector path=".slideShowControl input.button[disabled=disabled]">
-        <background preset="disabled (Galaxy backgrounds)"/>
-        <border-color>#ccc #999 #999 #ccc</border-color>
-        <cursor>default</cursor>
-      </selector>
-      <selector path=".slideShowControl .indexPicture">
-        <margin>0px 3px 4px 0px</margin>
-      </selector>
-      <selector path=".slideShowControl span">
-        <color preset="navigation.control (Galaxy colors)" />
-        <font-weight>bold</font-weight>
-        <font-size>13px</font-size>
-        <padding-right>10px</padding-right>
-      </selector>
-      <selector path=".rightsAdd">
-        <margin>10px 0 10px 0</margin>
-      </selector>
-      <selector path=".foldableBox">
-        <border-bottom preset="tabisnotselected (Galaxy borders)"/>
-        <margin-bottom>20px</margin-bottom>
-      </selector>
-      <selector path=".foldableBox h3">
-        <border preset="tabiselected (Galaxy borders)"/>
-        <color preset="foldablebox.titles (Galaxy colors)" />
-        <background preset="tabiselected (Galaxy backgrounds)"/>
-        <padding>3px 3px 3px 18px</padding>
-        <font-size>11px</font-size>
-      </selector>
-      <selector path=".foldableBox h3.folded">
-        <background preset="folded (Galaxy backgrounds)"/>
-        <height>18px</height>
-      </selector>
-      <selector path=".foldableBox h3.foldedDisabled">
-        <background preset="foldedDisabled (Galaxy backgrounds)"/>
-        <height>18px</height>
-        <color preset="foldablebox.titlesDisabled (Galaxy colors)" />
-        <border-bottom preset="foldablebox.titlesDisabled (Galaxy borders)" />
-      </selector>
-      <selector path=".foldableBox h3 span, .foldableBox h3 a:link, .foldableBox h3 a:visited, .foldableBox h3 a:hover, .foldableBox h3 a:visited:hover">
-        <color preset="foldablebox.titles (Galaxy colors)" />
-        <float>left</float>
-        <padding-right>10px</padding-right>
-      </selector>
-      <selector path=".foldableBox h3.unfolded">
-        <background preset="unfolded (Galaxy backgrounds)"/>
-        <clear>both</clear>
-        <height>18px</height>
-      </selector>
-      <selector path=".foldableBox h3 a">
-        <color preset="foldablebox.titles (Galaxy colors)" />
-        <display>block</display>
-      </selector>
-      <selector path=".foldableBox h3 a.warningLink">
-        <color preset="warning.message (Galaxy colors)" />
-      </selector>
-      <selector path=".foldableBox h3 a.action, .foldableBox h3 a.action:visited, .foldableBox h3 a.action:hover, .foldableBox h3 a.action:visited:hover">
-        <background-color preset="foldableBox.action (Galaxy backgrounds)" />
-        <border preset="foldableBox.actions (Galaxy borders)" />
-        <color preset="foldablebox.actions (Galaxy colors)" />
-        <float>right</float>
-        <font-weight>normal</font-weight>
-        <padding>1px 3px</padding>
-      </selector>
-      <selector path=".foldableBox .boxBody">
-        <clear>both</clear>
-        <padding>10px</padding>
-      </selector>
-      <selector path=".foldableLightBox">
-        <margin-bottom>20px</margin-bottom>
-      </selector>
-      <selector path=".foldableLightBox div.folded, .foldableLightBox div.unfolded ">
-        <border-bottom preset="tabisnotselected (Galaxy borders)"/>
-        <color preset="foldablelightbox.titles (Galaxy colors)" />
-        <padding>3px 3px 3px 18px</padding>
-        <font preset="small (Galaxy fonts)"/>
-        <height>18px</height>
-      </selector>
-      <selector path=".foldableLightBox div.folded">
-        <background preset="foldedlight (Galaxy backgrounds)"/>
-      </selector>
-      <selector path=".foldableLightBox div.unfolded">
-        <background preset="unfoldedlight (Galaxy backgrounds)"/>
-      </selector>
-      <selector path=".foldableLightBox div.folded a, .foldableLightBox div.unfolded a">
-        <color preset="foldablelightbox.titles (Galaxy colors)" />
-        <float>left</float>
-      </selector>
-      <selector path=".foldableLightBox .boxBody">
-        <border-left preset="tabisnotselected (Galaxy borders)"/>
-        <border-right preset="tabisnotselected (Galaxy borders)"/>
-        <border-bottom preset="tabisnotselected (Galaxy borders)"/>
-        <clear>both</clear>
-        <padding>10px</padding>
-      </selector>
-      <selector path=".relationCreateFieldColumn, .fieldColumn, .workflowFieldColumn">
-        <vertical-align>top</vertical-align>
-      </selector>
-      <selector path=".commentQuote">
-        <font preset="default (Galaxy fonts)" />
-        <margin>5px 0 5px 0</margin>
-      </selector>
-      <selector path=".warningFeedback">
-        <font preset="big.default (Galaxy fonts)"/>
-        <color preset="default.text (Galaxy colors)" />
-        <border preset="warningfeedback (Galaxy borders)" />
-        <background preset="warning (Galaxy backgrounds)"/>
-        <padding>7px 7px 7px 24px</padding>
-      </selector>
-      <selector path=".vocabularyEntryContent .currentDocumentInformation">
-      </selector>
-      <selector path=".rightsAddLabel">
-        <font-weight>bold</font-weight>
-        <padding>0 5px 0 0px</padding>
-      </selector>
-      <selector path=".archiveTabContent .currentDocumentInformation">
-        <background-color preset="blue.sky (Galaxy backgrounds)"/>
-      </selector>
-      <selector path=".buttonsGadget">
-        <margin>5px 0px 5px 40px</margin>
-      </selector>
-      <selector path=".errorFeedback">
-        <font preset="big.default (Galaxy fonts)"/>
-        <color preset="default.text (Galaxy colors)" />
-        <border preset="warningfeedback (Galaxy borders)" />
-        <background preset="warning (Galaxy backgrounds)"/>
-        <padding>7px 7px 7px 24px</padding>
-      </selector>
-      <selector path=".wizardFrame .templatePreview img">
-        <border preset="preview (Galaxy borders)" />
-        <float>left</float>
-      </selector>
-      <selector path=".dataInput td">
-        <border>0px solid #FFF</border>
-        <padding>7px 4px</padding>
-      </selector>
-      <selector path=".dataInput td td, .dataInput td td td">
-        <padding>3px 4px</padding>
-      </selector>
-      <selector path=".dataInput textarea, .dataInput .dataInputText, .dataInput .dataInputTextNoSize">
-        <font preset="default (Galaxy fonts)"/>
-        <border preset="dataInput (Galaxy borders)" />
-        <vertical-align>top</vertical-align>
-        <padding>4px</padding>
-      </selector>
-      <selector path="h4, h5, h6">
-        <font preset="title4+ (Galaxy fonts)"/>
-        <color preset="summary.titles (Galaxy colors)" />
-        <margin>10px 0px 5px 0px</margin>
-      </selector>
-      <selector path=".relationCommentList">
-        <background>transparent</background>
-      </selector>
-      <selector path=".infoFeedback">
-        <font preset="big.default (Galaxy fonts)"/>
-        <color preset="default.text (Galaxy colors)" />
-        <border preset="infofeedback (Galaxy borders)" />
-        <background preset="info (Galaxy backgrounds)"/>
-        <padding>7px 7px 7px 24px</padding>
-      </selector>
-      <selector path=".pageNavigationControls input">
-        <margin-left>5px</margin-left>
-      </selector>
-      <selector path=".relationCreateLabelColumn">
-        <width>100px</width>
-      </selector>
-      <selector path=".commentAuthor">
-        <color preset="comments.details (Galaxy colors)" />
-        <background preset="comment (Galaxy backgrounds)"/>
-        <font-weight>bold</font-weight>
-        <padding>5px 3px 3px 24px</padding>
-      </selector>
-      <selector path=".serverChoice">
-        <margin-right>30px</margin-right>
-        <width>200px</width>
-        <margin-top>20px</margin-top>
-        <float>left</float>
-        <text-align>center</text-align>
-      </selector>
-      <selector path=".dataInput .fieldColumn table.mceEditor">
-        <background preset="blue.sky (Galaxy backgrounds)"/>
-        <border preset="gray.light (Galaxy borders)"/>
-      </selector>
-      <selector path="table.dataOutput thead th">
-        <border-bottom preset="tablelines (Galaxy borders)"/>
-        <color preset="tableheader (Galaxy colors)" />
-        <background preset="tablethead (Galaxy backgrounds)"/>
-        <padding>5px 3px</padding>
-        <text-align>left</text-align>
-      </selector>
-      <selector path=".relationCommentList td">
-        <border>0px none</border>
-      </selector>
-      <selector path=".facesStatusMessage">
-        <position>absolute</position>
-        <left>48%</left>
-        <top>40%</top>
-      </selector>
-      <selector path=".currentDocumentDescription">
-        <padding>4px 0</padding>
-      </selector>
-      <selector path=".rightsAddTitle">
-        <border preset="blue.border (Galaxy borders)" />
-        <background preset="blue.light (Galaxy backgrounds)"/>
-        <padding>5px</padding>
-        <text-align>center</text-align>
-      </selector>
-      <selector path=".dataOutput, .dataOutput2Columns">
-        <border-collapse>collapse</border-collapse>
-        <margin-bottom>5px</margin-bottom>
-        <margin-top>7px</margin-top>
-      </selector>
-      <selector path=".dataOutput2Columns td">
-        <vertical-align>top</vertical-align>
-      </selector>
-      <selector path=".selectDocumentType td a img">
-        <margin-right>4px</margin-right>
-        <vertical-align>top</vertical-align>
-      </selector>
-      <selector path=".commentCreationDate">
-        <font-weight>normal</font-weight>
-      </selector>
-      <selector path="table thead th">
-        <padding>3px</padding>
-        <text-align>left</text-align>
-      </selector>
-      <selector path=".fieldColumn img">
-        <margin>0px 4px</margin>
-        <vertical-align>top</vertical-align>
-      </selector>
-      <selector path=".relationCreateFieldColumn table, .fieldColumn table, .workflowFieldColumn table">
-        <border>0px none #fff</border>
-        <vertical-align>top</vertical-align>
-        <margin>0 0 0 0</margin>
-      </selector>
-      <selector path=".archiveTabContent .dataInput">
-        <border>none</border>
-        <margin-bottom>15px</margin-bottom>
-      </selector>
-      <selector path=".closedContent">
-        <background preset="white (Galaxy backgrounds)"/>
-        <margin>15px 0px 0px 0px</margin>
-        <padding>0px 10px 10px 10px</padding>
-        <border preset="blue.border (Galaxy borders)"/>
-      </selector>
-      <selector path=".dataOutput td">
-        <border-bottom preset="tablelines (Galaxy borders)"/>
-        <border-top preset="tablelines (Galaxy borders)"/>
-        <padding>5px 3px</padding>
-      </selector>
-      <selector path=".dataOutput2Columns td">
-        <vertical-align>top</vertical-align>
-        <padding>5px 3px</padding>
-      </selector>
-      <selector path=".selectDocumentType td a img">
-        <margin-right>4px</margin-right>
-        <vertical-align>top</vertical-align>
-      </selector>
-      <selector path=".relationObjectColumn">
-        <width>100px</width>
-        <vertical-align>top</vertical-align>
-      </selector>
-      <selector path=".labelColumn">
-        <width>120px</width>
-        <vertical-align>top</vertical-align>
-        <font-weight>bold</font-weight>
-      </selector>
-      <selector path=".labelColumn span">
-        <padding-right>8px</padding-right>
-        <display>block</display>
-      </selector>
-      <selector path=".required">
-        <background preset="required (Galaxy backgrounds)"/>
-        <padding>0 10px 0 0</padding>
-      </selector>
-      <selector path=".rightsAddManager .labelColumn">
-        <width>80px</width>
-      </selector>
-      <selector path=".smallButtonsGadget">
-        <margin>0 0 5px 100px</margin>
-      </selector>
-      <selector path=".workflowLabelColumn">
-        <width>120px</width>
-      </selector>
-      <selector path="h2">
-        <color preset="titles (Galaxy colors)" />
-        <font preset="title2 (Galaxy fonts)"/>
-        <padding>0.5em 1em 0.5em 0</padding>
-      </selector>
-      <selector path=".dataInput select">
-        <border preset="dataInput (Galaxy borders)" />
-        <vertical-align>top</vertical-align>
-        <padding>2px 1px 2px 1px</padding>
-      </selector>
-      <selector path=".dataInput .fieldColumn table.mceEditor .mceEditorIframe">
-        <background-color preset="white (Galaxy backgrounds)" />
-        <border preset="preview (Galaxy borders)" />
-        <padding>5px</padding>
-      </selector>
-      <selector path=".action_bar">
-        <margin>10px 10px 10px 0</margin>
-        <line-height>normal</line-height>
-        <float>left</float>
-      </selector>
-      <selector path=".action_bar_message">
-        <margin>0</margin>
-        <font preset="small (Galaxy fonts)"/>
-        <float>right</float>
-      </selector>
-      <selector path=".action_bar_message form">
-        <display>inline</display>
-        <text-align>right</text-align>
-      </selector>
-      <selector path=".action_bar ul">
-        <margin>0</margin>
-        <padding>0px 10px 0 0</padding>
-        <list-style>none</list-style>
-      </selector>
-      <selector path=".action_bar li">
-        <margin>0</margin>
-        <padding>0</padding>
-        <float>left</float>
-      </selector>
-      <selector path=".action_bar img">
-        <display>none</display>
-      </selector>
-      <selector path=".action_bar a">
-        <background preset="buttons (Galaxy backgrounds)"/>
-        <font preset="default (Galaxy fonts)"/>
-        <float>left</float>
-        <text-decoration>none</text-decoration>
-        <border preset="buttons (Galaxy borders)"/>
-        <color preset="buttons (Galaxy colors)" />
-        <padding>4px 7px</padding>
-        <margin-right>10px</margin-right>
-        <cursor>pointer</cursor>
-      </selector>
-      <selector path=".action_bar a:hover">
-        <color preset="buttons.hover (Galaxy colors)" />
-        <border preset="buttons.hover (Galaxy borders)" />
-      </selector>
-      <selector path=".tabsContent">
-        <margin>0px</margin>
-        <padding>5px 10px 10px 10px</padding>
-      </selector>
-      <selector path=".tabsContent table.trashTable thead th">
-        <background-color preset="orange.lite (Galaxy backgrounds)" />
-      </selector>
-      <selector path="table.trashTable tbody tr.dataRowOdd">
-        <background-color preset="orange.odd (Galaxy backgrounds)" />
-      </selector>
-      <selector path="textarea">
-        <padding>5px</padding>
-      </selector>
-      <selector path=".checkBox">
-        <margin-right>3px</margin-right>
-      </selector>
-      <selector path=".rightsAddManager">
-        <background preset="addmanager (Galaxy backgrounds)"/>
-        <width>100%</width>
-        <margin>3px 0 0 0</margin>
-      </selector>
-      <selector path=".userAndGroupSearch">
-        <margin>0</margin>
-      </selector>
-      <selector path=".userAndGroupFilter">
-        <margin>15px 0 0 0</margin>
-      </selector>
-      <selector path=".buttonsGadgetNoForm">
-        <margin>0px 5px</margin>
-      </selector>
-      <selector path=".dataOutput .button">
-        <margin>2px 10px 2px 0px !important</margin>
-      </selector>
-      <selector path=".commentBlock">
-        <margin-bottom>8px</margin-bottom>
-        <margin-top>7px</margin-top>
-        <padding>2px 10px 2px 0px</padding>
-      </selector>
-      <selector path="h1">
-        <color preset="titles (Galaxy colors)" />
-        <font preset="title1 (Galaxy fonts)"/>
-        <overflow>auto</overflow>
-      </selector>
-      <selector path=".dataRowEven">
-        <background preset="white (Galaxy backgrounds)"/>
-      </selector>
-      <selector path=".relationCommentColumn">
-        <vertical-align>top</vertical-align>
-      </selector>
-      <selector path=".taskAssign">
-        <border preset="blue.border (Galaxy borders)" />
-        <background preset="blue.light (Galaxy backgrounds)"/>
-        <margin>5px 0px 10px 0px</margin>
-        <display>block</display>
-        <padding>5px</padding>
-        <text-align>center</text-align>
-      </selector>
-      <selector path=".commentActions">
-        <margin-right>4px</margin-right>
-        <font-size>10px</font-size>
-        <padding>3px</padding>
-        <float>right</float>
-      </selector>
-      <selector path=".iconColumn img">
-        <position>relative</position>
-        <background>none</background>
-        <z-index>25</z-index>
-      </selector>
-      <selector path="h3">
-        <color preset="titles (Galaxy colors)" />
-        <font preset="title3 (Galaxy fonts)"/>
-        <margin>0</margin>
-        <padding>13px 0px 10px 0px</padding>
-      </selector>
-      <selector path=".directoryFilter, .searchField">
-        <border preset="dataInput (Galaxy borders)" />
-        <background preset="search (Galaxy backgrounds)"/>
-        <margin>0 5px 10px 0</margin>
-        <padding>3px 3px 3px 20px</padding>
-        <font-size>11px</font-size>
-      </selector>
-      <selector path=".taskPrincipalSelect select">
-        <border preset="dataInput (Galaxy borders)" />
-        <margin>5px 0px 10px 15px</margin>
-        <padding>2px 1px 2px 1px</padding>
-      </selector>
-      <selector path=".dataRowOdd">
-        <background preset="tableevenlines (Galaxy backgrounds)"/>
-      </selector>
-      <selector path="table.dataOutput th a img">
-        <vertical-align>bottom</vertical-align>
-        <margin>0 0 0 2px</margin>
-        <padding>0</padding>
-      </selector>
-      <selector path="table.dataInput td.fieldColumn label">
-        <vertical-align>top</vertical-align>
-      </selector>
-      <!-- Style for Resume Tab -->
-      <selector path="h3.summaryTitle">
-        <border-bottom preset="summary (Galaxy borders)" />
-        <color preset="summary.titles (Galaxy colors)" />
-        <font preset="title3 (Galaxy fonts)"/>
-        <margin>0px 0px 10px 0px</margin>
-        <padding>17px 0px 3px 0px</padding>
-      </selector>
-      <selector path=".dublincore_block table.floatingLeftTable">
-        <margin-right>100px</margin-right>
-        <float>left</float>
-      </selector>
-      <selector path=".labelColumnLeftAlign">
-        <font-weight>bold</font-weight>
-        <padding-right>30px</padding-right>
-      </selector>
-      <selector path=".boldLabel">
-        <font-weight>bold</font-weight>
-      </selector>
-      <selector path=".rank_block, .publication_block, .attachments">
-        <margin-top>15px</margin-top>
-      </selector>
-      <selector path=".content_block table">
-        <width>100%</width>
-        <margin-bottom>10px</margin-bottom>
-      </selector>
-      <selector path=".content_block td">
-        <vertical-align>top</vertical-align>
-        <padding>0</padding>
-      </selector>
-      <selector path=".content_block .labelColumn">
-        <width>100px</width>
-      </selector>
-      <selector path=".content_block .actionsColumn">
-        <width>20%</width>
-        <vertical-align>top</vertical-align>
-      </selector>
-      <selector path=".content_block img">
-        <padding>0px 5px</padding>
-      </selector>
-      <selector path=".note_content_block">
-        <padding>15px</padding>
-        <border preset="summary.noteBlock (Galaxy borders)"/>
-        <margin>0 0 15px</margin>
-      </selector>
-      <selector path=".note_content_block span, .note_content_block p">
-        <line-height>1.8em</line-height>
-        <font-size>105%</font-size>
-      </selector>
-      <selector path=".note_content_block img">
-        <max-width>200px</max-width>
-        <max-height>150px</max-height>
-      </selector>
-      <selector path=".relation_block">
-      </selector>
-      <selector path=".lockFile_block, .restoreFile_block">
-        <padding>0px 0px 10px</padding>
-      </selector>
-      <selector path=".summary_locked">
-        <color preset="warning.message (Galaxy colors)" />
-        <font-weight>bold</font-weight>
-      </selector>
-      <selector path=".summary_unlocked">
-        <color preset="thumbsup.message (Galaxy colors)" />
-        <font-weight>bold</font-weight>
-      </selector>
-      <selector path=".lockDetail, .DetailList">
-        <padding-top>5px</padding-top>
-      </selector>
-      <selector path=".lcAndVersion">
-        <border preset="summary.actions (Galaxy borders)" />
-        <padding>3px</padding>
-      </selector>
-      <selector path=".actions_block">
-        <border preset="summary.actions (Galaxy borders)" />
-        <padding>10px 7px 3px</padding>
-        <margin>10px 0</margin>
-      </selector>
-      <selector path=".comments_block .commentBlock">
-        <border>none</border>
-      </selector>
-      <selector path=".comments_block .commentQuote">
-        <margin>5px 0 5px 24px</margin>
-      </selector>
-      <selector path=".metadata_block .dataInput td">
-        <padding>3px</padding>
-      </selector>
-      <selector path=".pollStatusLabel, .pollStatus">
-        <float>left</float>
-      </selector>
-      <selector path=".pollStatusLabel">
-        <padding>0px 10px 5px 0</padding>
-      </selector>
-      <selector path=".pollStatus span, .pollStatus a">
-        <padding>1px 5px</padding>
-      </selector>
-      <selector path=".pollStatus .status">
-        <font-weight>bold</font-weight>
-        <background-color preset="taglike (Galaxy backgrounds)"/>
-      </selector>
-      <selector path=".pollStatus .project">
-        <color preset="summary.pollproject (Galaxy colors)" />
-      </selector>
-      <selector path=".pollStatus .open">
-        <color preset="summary.pollopen (Galaxy colors)" />
-      </selector>
-      <selector path=".pollStatus .closed">
-        <color preset="summary.pollclosed (Galaxy colors)" />
-      </selector>
-      <selector path=".layoutViewMode">
-        <margin>0px</margin>
-        <padding>0px</padding>
-      </selector>
-      <selector path=".layoutViewMode li">
-        <display>inline</display>
-      </selector>
-      <selector path=".layoutViewMode a img">
-        <border preset="noborder (Galaxy borders)" />
-      </selector>
-      <selector path=".layoutViewMode a:hover img, .layoutViewMode li.selected img">
-        <border preset="layoutselected.icon (Galaxy borders)" />
-      </selector>
-      <selector path=".summary_div_0">
-        <float>left</float>
-        <width>62%</width>
-        <padding-top>10px</padding-top>
-      </selector>
-      <selector path=".summary_div_1">
-        <float>right</float>
-        <width>33%</width>
-        <padding>10px 0</padding>
-      </selector>
-      <selector path=".summary_div_1 h3.summaryTitle">
-        <color preset="summary.titles (Galaxy colors)" />
-        <font-size>12px</font-size>
-      </selector>
-      <selector path=".summary_div_2">
-        <clear>both</clear>
-      </selector>
-      <selector path=".bigIcon">
-        <width>50px</width>
-      </selector>
-      <selector path=".smallIcon">
-        <width>16px</width>
-        <height>16px</height>
-      </selector>
-      <selector path="div.syndicationButton">
-        <background preset="rss (Galaxy backgrounds)"/>
-        <margin-bottom>5px</margin-bottom>
-        <font-size>9px</font-size>
-        <float>right</float>
-      </selector>
-      <selector path=".syndicationContainer">
-        <height>30px</height>
-      </selector>
-      <selector path="div.syndicationButton div.syndicationLinks">
-        <color preset="syndication.link (Galaxy colors)" />
-        <font preset="small (Galaxy fonts)"/>
-        <padding>2px 4px</padding>
-      </selector>
-      <selector path="div.syndicationButton div.syndicationLinks a">
-        <color preset="syndication.link (Galaxy colors)" />
-        <text-decoration>none</text-decoration>
-      </selector>
-      <!-- Advanced Search -->
-      <selector path=".listShuttleTable .listShuttleSelectionActions a">
-        <display>block</display>
-      </selector>
-      <!-- Popup search document relation -->
-      <selector path=".genericPopUp">
-        <background-color preset="white (Galaxy backgrounds)" />
-        <position>absolute</position>
-        <width>400px</width>
-        <border preset="genericPopUp (Galaxy borders)" />
-        <z-index>10000</z-index>
-        <display>none</display>
-      </selector>
-      <selector path=".genericPopUp .closePopUpHeader">
-        <text-align>right</text-align>
-        <border-bottom preset="genericPopUp.title (Galaxy borders)" />
-        <background-color preset="genericPopUp.title (Galaxy backgrounds)" />
-        <padding>3px</padding>
-      </selector>
-      <selector path=".genericPopUp .closePopUpHeader .closePopUp">
-        <float>right</float>
-        <cursor>pointer</cursor>
-      </selector>
-      <selector path=".genericPopUp .closePopUpHeader .popUpTitle">
-        <float>left</float>
-        <font-size>110%</font-size>
-      </selector>
-      <selector path=".genericPopUp .popUpContent">
-        <overflow>auto</overflow>
-        <height>390px</height>
-        <padding>10px</padding>
-      </selector>
-      <!-- huge popUp -->
-      <selector path=".bigPopUp">
-        <width>80%</width>
-        <height>70%</height>
-      </selector>
-      <!-- For RFaces Navigation Tree in the main area -->
-      <selector path=".dataInput .dr-tree td, .dataInput .dr-tree td td">
-        <padding>1px</padding>
-      </selector>
-      <selector path=".fieldColumn .dr-tree img">
-        <margin>0</margin>
-      </selector>
-    </style>
-    <style name="tree and clipboard column" inherit="common style 1">
-      <selector path="div,dd,dt,dl,img,p,h1,h2,h3,h4,h5,form,hr,fieldset">
-        <margin>0</margin>
-        <padding>0</padding>
-      </selector>
-      <selector path=".treeLink a, .treeLink a:link, .treeLink a:visited">
-        <font-weight>normal</font-weight>
-        <text-decoration>none</text-decoration>
-      </selector>
-      <selector path=".treeLink a:hover, .treeLink a:active">
-        <font-weight>normal</font-weight>
-        <text-decoration>underline</text-decoration>
-      </selector>
-      <selector path=".treeLink img">
-        <margin-left>4px</margin-left>
-        <margin-right>4px</margin-right>
-        <vertical-align>top</vertical-align>
-        <margin-top>3px</margin-top>
-      </selector>
-      <selector path="a">
-        <color preset="link (Galaxy colors)" />
-        <text-decoration>none</text-decoration>
-      </selector>
-      <selector path="a:visited">
-        <color preset="link.visited (Galaxy colors)" />
-      </selector>
-      <selector path="a:active">
-        <color preset="link (Galaxy colors)" />
-      </selector>
-      <selector path="a:hover">
-        <color preset="link.hover (Galaxy colors)" />
-        <text-decoration>underline</text-decoration>
-      </selector>
-      <selector path=".cell">
-        <margin-bottom>2px</margin-bottom>
-        <padding>2px</padding>
-      </selector>
-      <selector path=".cell img, .clipboardFunction img">
-        <vertical-align>middle</vertical-align>
-      </selector>
-      <selector path=".cell .iconImage">
-        <margin-right>4px</margin-right>
-      </selector>
-      <selector path=".dropInto">
-        <background-color preset="blue.sky (Galaxy backgrounds)" />
-      </selector>
-      <selector path=".dropIntoClipboardCopy">
-        <background preset="clipboardcopy (Galaxy backgrounds)" />
-      </selector>
-      <selector path="#clipboardCopy">
-        <padding>3px</padding>
-      </selector>
-      <selector path=".clipboardFunctions">
-        <padding-top>10px</padding-top>
-        <border-top preset="clipboard (Galaxy borders)" />
-      </selector>
-      <selector path=".clipboardFunction">
-        <padding>2px 2px 2px 2px</padding>
-      </selector>
-      <selector path=".clipboardRemoveItem">
-        <float>right</float>
-      </selector>
-      <selector path=".userClipboard h4">
-        <height>16px</height>
-        <border-bottom preset="dotted (Galaxy borders)" />
-        <color preset="summary.titles (Galaxy colors)" />
-        <margin-bottom>2px</margin-bottom>
-        <margin-top>0px</margin-top>
-        <font-size>12px</font-size>
-        <padding>8px 2px 2px 2px</padding>
-      </selector>
-      <selector path=".userClipboardContent">
-        <margin>0px</margin>
-        <padding>10px 0 10px 3px</padding>
-      </selector>
-      <selector path=".userClipboard">
-        <height>1%</height>
-        <background-color preset="white (Galaxy backgrounds)"/>
-        <margin>10px 0px 10px 0px</margin>
-        <font preset="small (Galaxy fonts)" />
-      </selector>
-      <selector path=".userClipboard div">
-        <font preset="small (Galaxy fonts)" />
-      </selector>
-      <selector path=".clipboardFunctions">
-        <padding-top>10px</padding-top>
-        <border-top preset="clipboard (Galaxy borders)" />
-      </selector>
-      <selector path=".clipboardFunction">
-        <padding>2px 2px 2px 2px</padding>
-      </selector>
-      <selector path=".clipboardEmptyMessage">
-        <color preset="clipboard.message (Galaxy colors)" />
-        <font-style>italic</font-style>
-        <font-size>9px</font-size>
-        <padding>0 2px 2px 2px</padding>
-        <text-align>center</text-align>
-      </selector>
-      <selector path=".smallIcon">
-        <width>16px</width>
-        <height>16px</height>
-      </selector>
-      <selector path=".menu dl">
-        <margin>0px</margin>
-      </selector>
-      <selector path=".menu dd">
-        <margin>0px</margin>
-        <padding>10px 0px</padding>
-      </selector>
-      <selector path=".menuForm, .menuForm div, .menu, .menu div, .tagCloudBlock, .tagCloudBlock div">
-        <font preset="default (Galaxy fonts)" />
-      </selector>
-      <selector path="td.dr-tree-h-text, td.dr-tree-h-text span, td.dr-tree-h-text a.treeLink">
-        <white-space>normal</white-space>
-      </selector>
-      <!-- Faceted Search -->
-      <selector path=".facetedSearchActionBar">
-        <border-bottom preset="faceted.actionBar (Galaxy borders)" />
-        <padding>2px</padding>
-      </selector>
-      <selector path=".facetedSearchActionBar a">
-        <float>left</float>
-        <padding-top>3px</padding-top>
-      </selector>
-      <selector path=".facetedSearchActionBar input.button">
-        <padding>0 5px 0 7px</padding>
-        <margin>0 0 0 5px</margin>
-        <float>right</float>
-        <font-weight>bold</font-weight>
-        <width>auto</width>
-      </selector>
-      <selector path="#facetedSearchSelectorDiv, #savedFacetedSearchSelectorDiv">
-        <padding>0 0 5px</padding>
-        <margin>0</margin>
-        <border-bottom preset="faceted.block (Galaxy borders)" />
-      </selector>
-      <selector path="#facetedSearchSelectorDiv p, #savedFacetedSearchSelectorDiv p">
-        <color preset="faceted.default (Galaxy colors)" />
-        <font preset="big.default (Galaxy fonts)"/>
-        <background-color preset="faceted.selector (Galaxy backgrounds)" />
-        <border-bottom preset="faceted.actionBar (Galaxy borders)" />
-        <border-top preset="noborder (Galaxy borders)" />
-        <padding>3px</padding>
-      </selector>
-      <selector path=".facetedSearchBlock .labelColumn">
-        <font-weight>normal</font-weight>
-        <width>70px</width>
-      </selector>
-      <selector path=".facetedSearchBlock .tinyLabel">
-        <width>24px</width>
-        <display>inline-block</display>
-        <text-align>right</text-align>
-      </selector>
-      <selector path=".facetedSearchBlock .dataInput">
-        <width>100%</width>
-      </selector>
-      <selector path=".facetedSearchBlock .dataInput td">
-        <padding>3px 4px 5px 0</padding>
-      </selector>
-      <selector path=".facetedSearchBlock input, .facetedSearchBlock select">
-        <width>100%</width>
-      </selector>
-      <selector path=".facetedSearchBlock input.rich-calendar-input">
-        <width>68%</width>
-        <margin>1px 3px 1px 5px</margin>
-      </selector>
-      <selector path=".facetedSearchBlock .dataInputTextDate">
-        <width>45px</width>
-        <font preset="small (Galaxy fonts)"/>
-        <margin>0 5px 3px 3px</margin>
-      </selector>
-      <selector path=".facetedSearchBlock .widgetContent">
-        <border-bottom preset="faceted.widget (Galaxy borders)" />
-      </selector>
-      <selector path=".facetedSearchBlock h5">
-        <color preset="faceted.default (Galaxy colors)" />
-        <font preset="big.default (Galaxy fonts)"/>
-        <background-color preset="faceted.title (Galaxy backgrounds)" />
-        <border-bottom preset="faceted.actionBar (Galaxy borders)" />
-        <border-top preset="noborder (Galaxy borders)" />
-        <padding>3px</padding>
-      </selector>
-      <selector path=".facetedSearchBlock .widgetContent .labelOpenPopUp">
-        <color preset="faceted.default (Galaxy colors)" />
-        <font preset="default (Galaxy fonts)"/>
-        <font-size>10px</font-size>
-        <margin>0 0 5px</margin>
-        <display>block</display>
-        <padding>0 0 1px</padding>
-        <border-bottom preset="faceted.actionBar (Galaxy borders)" />
-      </selector>
-      <selector path="#saveFacetedSearchForm input">
-        <margin-left>3px</margin-left>
-      </selector>
-      <selector path=".facetedSearchPopUp">
-        <background-color preset="white (Galaxy backgrounds)" />
-        <position>absolute</position>
-        <top>15%</top>
-        <left>25%</left>
-        <width>400px</width>
-        <border preset="genericPopUp (Galaxy borders)" />
-        <z-index>10000</z-index>
-        <display>none</display>
-      </selector>
-      <selector path=".facetedSearchPopUp .closePopUpHeader">
-        <text-align>right</text-align>
-        <border-bottom preset="genericPopUp.title (Galaxy borders)" />
-        <background-color preset="genericPopUp.title (Galaxy backgrounds)" />
-        <padding>3px</padding>
-      </selector>
-      <selector path=".facetedSearchPopUp .closePopUpHeader .closePopUp">
-        <float>right</float>
-        <cursor>pointer</cursor>
-      </selector>
-      <selector path=".facetedSearchPopUp .closePopUpHeader .popUpTitle">
-        <float>left</float>
-        <font-size>110%</font-size>
-      </selector>
-      <selector path=".facetedSearchPopUp .popUpContent">
-        <overflow>auto</overflow>
-        <height>390px</height>
-        <padding>10px</padding>
-      </selector>
-      <selector path=".facetedSearchBlock .dataInput .facetedSearchPopUp td, .facetedSearchBlock .thin td">
-        <padding>1px</padding>
-      </selector>
-      <selector path=".facetedSearchBlock .widgetContent .labelOpenPopUp .labelTool">
-        <float>right</float>
-        <cursor>pointer</cursor>
-      </selector>
-      <selector path=".facetedSearchBlock table.thin">
-        <margin>0 0 7px 0</margin>
-      </selector>
-      <selector path=".UserSuggestionInput table">
-        <width>100%</width>
-      </selector>
-      <!-- fix gadget width in profile view-->
-      <selector path=".fullWidth">
-        <width>100%</width>
-      </selector>
-    </style>
-    <style name="common style 2">
-      <selector path="h1,h2,h3,h4">
-        <margin>0</margin>
-        <padding>0</padding>
-      </selector>
-      <selector path="input">
-        <display>none</display>
-      </selector>
-      <selector path=".dataOutput .iconColumn img, .dataInput .iconColumn img, .dataList .iconColumn img">
-        <display>block</display>
-      </selector>
-      <selector path=".fieldColumn">
-        <padding-left>5px</padding-left>
-      </selector>
-      <selector path=".dataOutput th, .dataList th">
-        <color preset="tableheader (Galaxy colors)" />
-        <background-color preset="gray.lite (Galaxy backgrounds)" />
-        <padding>4px 5px</padding>
-        <text-align>left</text-align>
-      </selector>
-      <selector path="div">
-        <font preset="default (Galaxy fonts)" />
-        <background-color preset="white (Galaxy backgrounds)"/>
-        <float>none</float>
-      </selector>
-      <selector path="a:link, a:visited">
-        <color preset="default.text (Galaxy colors)" />
-        <background>transparent</background>
-        <text-decoration>none</text-decoration>
-      </selector>
-      <selector path=".dataInput, .dataOutput, .dataOutput2Columns, .dataList">
-        <border preset="gray.light (Galaxy borders)" />
-        <border-collapse>collapse</border-collapse>
-      </selector>
-      <selector path="ul">
-        <display>none</display>
-      </selector>
-      <selector path=".dataOutput td, .dataList td">
-        <border-bottom preset="tablelines (Galaxy borders)"/>
-        <border-top preset="tablelines (Galaxy borders)"/>
-        <padding>5px 3px</padding>
-      </selector>
-      <selector path=".dataOutput2Columns td">
-        <vertical-align>top</vertical-align>
-        <padding>5px 3px</padding>
-      </selector>
-      <selector path="img">
-        <display>none</display>
-      </selector>
-      <selector path=".breadcrumbs">
-        <margin-bottom>10px</margin-bottom>
-        <font preset="small (Galaxy fonts)" />
-        <float>left</float>
-      </selector>
-      <selector path=".syndicationLinks">
-        <display>none</display>
-      </selector>
-    </style>
-    <!-- commmon to both fragments -->
-    <style element="page[3]/section[1]/cell[1]/fragment[2]|page[3]/section[1]/cell[1]/fragment[3]" inherit="common style 2"/>
-    <!-- General -->
-    <style element="page[1]|page[2]">
-      <selector path="img" view="page frame">
-        <border>0</border>
-      </selector>
-    </style>
-    <!-- Banner -->
-    <style element="page[1]/section[1]">
-      <selector path="" view="section frame">
-        <border-bottom preset="topbar (Galaxy borders)"/>
-        <background preset="topbar (Galaxy backgrounds)"/>
-      </selector>
-    </style>
-    <!-- Logo -->
-    <style element="page[1]/section[1]/cell[1]/fragment[1]">
-      <selector path="form" view="Nuxeo DM logo (Galaxy Theme)">
-        <margin>0</margin>
-        <padding>0</padding>
-      </selector>
-      <selector path="img, a" view="Nuxeo DM logo (Galaxy Theme)">
-        <outline>none</outline>
-      </selector>
-    </style>
-    <!-- user services -->
-    <style element="page[1]/section[1]/cell[2]/fragment[1]" inherit="header and footer style" />
-    <!-- Left side -->
-    <style element="page[1]/section[2]">
-      <selector path="" view="section frame">
-        <border-top preset="whitethin (Galaxy borders)"/>
-      </selector>
-    </style>
-    <style element="page[1]/section[2]/cell[1]">
-      <selector path="" view="cell frame">
-        <border-right preset="leftcolumn (Galaxy borders)"/>
-      </selector>
-    </style>
-    <style element="page[1]/section[2]/cell[1]/fragment[1]" inherit="tree and clipboard column" />
-    <style element="page[1]/section[2]/cell[1]/fragment[2]" inherit="tree and clipboard column" />
-    <!-- Main cell -->
-    <style element="page[1]/section[2]/cell[2]|page[2]/section[1]/cell[1]">
-      <selector path="" view="cell frame">
-        <background preset="maincell (Galaxy backgrounds)"/>
-        <border-left preset="whitethin (Galaxy borders)"/>
-      </selector>
-    </style>
-    <style element="page[1]/section[2]/cell[2]/fragment[1]" inherit="breadcrumbs style"/>
-    <!-- Footer -->
-    <style element="page[1]/section[3]" />
-    <style element="page[1]/section[3]/cell[1]/fragment[1]" inherit="header and footer style">
-      <selector path="" view="Nuxeo footer">
-        <font preset="small (Galaxy fonts)"/>
-        <color preset="header.text (Galaxy colors)" />
-      </selector>
-    </style>
-    <!-- main fragment for default page & popup -->
-    <style element="page[1]/section[2]/cell[2]/fragment[2]|page[2]/section[1]/cell[1]/fragment[2]" inherit="common style 1">
-      <selector path="" view="facelet region">
-        <padding>7px</padding>
-      </selector>
-    </style>
-=======
->>>>>>> 9e0dfff4
   </formats>
 </theme>