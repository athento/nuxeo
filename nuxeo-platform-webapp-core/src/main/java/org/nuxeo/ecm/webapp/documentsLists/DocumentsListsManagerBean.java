/*
 * (C) Copyright 2006-2007 Nuxeo SAS (http://nuxeo.com/) and contributors.
 *
 * All rights reserved. This program and the accompanying materials
 * are made available under the terms of the GNU Lesser General Public License
 * (LGPL) version 2.1 which accompanies this distribution, and is available at
 * http://www.gnu.org/licenses/lgpl.html
 *
 * This library is distributed in the hope that it will be useful,
 * but WITHOUT ANY WARRANTY; without even the implied warranty of
 * MERCHANTABILITY or FITNESS FOR A PARTICULAR PURPOSE. See the GNU
 * Lesser General Public License for more details.
 *
 * Contributors:
 *     Nuxeo - initial API and implementation
 *
 * $Id: JOOoConvertPluginImpl.java 18651 2007-05-13 20:28:53Z sfermigier $
 */

package org.nuxeo.ecm.webapp.documentsLists;

import static org.jboss.seam.ScopeType.SESSION;

import java.security.Principal;
import java.util.ArrayList;
import java.util.List;

import javax.annotation.security.PermitAll;
import javax.ejb.Remove;

import org.jboss.seam.annotations.Create;
import org.jboss.seam.annotations.Destroy;
import org.jboss.seam.annotations.In;
import org.jboss.seam.annotations.Name;
import org.jboss.seam.annotations.Observer;
import org.jboss.seam.annotations.Scope;
import org.jboss.seam.core.Events;
import org.nuxeo.ecm.core.api.ClientException;
import org.nuxeo.ecm.core.api.CoreSession;
import org.nuxeo.ecm.core.api.DocumentModel;
import org.nuxeo.ecm.core.api.DocumentRef;
import org.nuxeo.ecm.webapp.helpers.EventNames;

@Name("documentsListsManager")
@Scope(SESSION)
public class DocumentsListsManagerBean extends BaseDocumentsListsManager
        implements DocumentsListsManager {

    private static final long serialVersionUID = 2895324573454635971L;

    private Boolean initialized = false;

    @In(create = true)
    private ConversationDocumentsListsManager conversationDocumentsListsManager;

<<<<<<< HEAD
    @In(create = true)
    private transient CoreSession documentManager;
=======
    @In(create = true, required = false)
    transient CoreSession documentManager;
>>>>>>> 5828ec81

    @In(create=true)
    private transient Principal currentUser;

    @Override
    protected void notifyListUpdated(String listName) {
        Events.instance().raiseEvent(listName + "Updated");
    }

    private DocumentRef lastDocumentRef;

    @Remove
    @Destroy
    @PermitAll
    public void destroy() {

    }

    @Create
    public void initListManager() {
        if (!initialized) {
            super.setUserName(currentUser.getName());
            List<String> listContribNames = getService().getDocumentsListDescriptorsName();
            for (String listName : listContribNames) {
                DocumentsListDescriptor desc = getService().getDocumentsListDescriptor(
                        listName);

                if (desc.getIsSession()) {
                    super.createWorkingList(listName, desc, documentManager, currentUser.getName());
                } else {
                    // just store the descriptor
                    documentsLists_descriptors.put(listName, desc);
                }
            }
            initialized = true;
        }
    }

    // Forward API
    @Override
    public void createWorkingList(String listName,
            DocumentsListDescriptor descriptor) {
        if (descriptor.getIsSession()) {
            super.createWorkingList(listName, descriptor);
        } else {
            conversationDocumentsListsManager.createWorkingList(listName,
                    descriptor);
            documentsLists_descriptors.put(listName, descriptor);
        }
    }

    @Override
    public List<DocumentModel> getWorkingList(String listName) {
        if (isSessionOrIsNull(listName)) {
            return super.getWorkingList(listName);
        } else {
            return conversationDocumentsListsManager.getWorkingList(listName);
        }
    }

    @Override
    public List<String> getWorkingListTypes(String listName) {
        if (isSessionOrIsNull(listName)) {
            return super.getWorkingListTypes(listName);
        } else {
            return conversationDocumentsListsManager.getWorkingListTypes(listName);
        }
    }

    @Override
    public void setWorkingList(String listName, List<DocumentModel> docList) {
        if (isSessionOrIsNull(listName)) {
            super.setWorkingList(listName, docList);
        } else  {
            conversationDocumentsListsManager.setWorkingList(listName, docList);
        }
    }

    @Override
    public List<DocumentModel> addToWorkingList(String listName,
            DocumentModel doc) {
        if (isSessionOrIsNull(listName)) {
            return super.addToWorkingList(listName, doc);
        } else {
            return conversationDocumentsListsManager.addToWorkingList(listName,
                    doc);
        }
    }

    @Override
    public List<DocumentModel> addToWorkingList(String listName,
            List<DocumentModel> docList) {
        if (isSessionOrIsNull(listName)) {
            return super.addToWorkingList(listName, docList);
        } else {
            return conversationDocumentsListsManager.addToWorkingList(listName,
                    docList);
        }
    }

    @Override
    public List<DocumentModel> addToWorkingList(String listName,
            List<DocumentModel> docList, Boolean forceAppend) {
        if (isSessionOrIsNull(listName)) {
            return super.addToWorkingList(listName, docList, forceAppend);
        } else {
            return conversationDocumentsListsManager.addToWorkingList(listName,
                    docList, forceAppend);
        }
    }

    @Override
    public List<DocumentModel> removeFromWorkingList(String listName,
            DocumentModel doc) {
        if (isSessionOrIsNull(listName)) {
            return super.removeFromWorkingList(listName, doc);
        } else {
            return conversationDocumentsListsManager.removeFromWorkingList(listName, doc);
        }
    }

    @Override
    public List<DocumentModel> removeFromWorkingList(String listName,
            List<DocumentModel> lst) {
        if (isSessionOrIsNull(listName)) {
            return super.removeFromWorkingList(listName, lst);
        } else {
            return conversationDocumentsListsManager.removeFromWorkingList(listName, lst);
        }
    }

    @Override
    public List<DocumentModel> resetWorkingList(String listName) {
        if (isSessionOrIsNull(listName)) {
            return super.resetWorkingList(listName);
        } else {
            return conversationDocumentsListsManager.resetWorkingList(listName);
        }
    }

    @Override
    public List<DocumentModel> resetWorkingList(String listName,
            List<DocumentModel> newDocList) {
        if (isSessionOrIsNull(listName)) {
            return super.resetWorkingList(listName, newDocList);
        } else {
            return conversationDocumentsListsManager.resetWorkingList(listName,
                    newDocList);
        }
    }

    @Override
    public boolean isWorkingListEmpty(String listName) {
        if (isSessionOrIsNull(listName)) {
            return super.isWorkingListEmpty(listName);
        } else {
            return conversationDocumentsListsManager.isWorkingListEmpty(listName);
        }
    }

    @Override
    public void removeFromAllLists(List<DocumentModel> documentsToRemove) {
        super.removeFromAllLists(documentsToRemove);
        conversationDocumentsListsManager.removeFromAllLists(documentsToRemove);
    }

    @Override
    public List<String> getWorkingListNamesForCategory(String categoryName) {
        List<String> result = new ArrayList<String>();

        result.addAll(super.getWorkingListNamesForCategory(categoryName));
        result.addAll(conversationDocumentsListsManager.getWorkingListNamesForCategory(categoryName));
        return result;
    }

    @Override
    public DocumentsListDescriptor getWorkingListDescriptor(String listName) {
        // Session level contains all the descriptors
        return super.getWorkingListDescriptor(listName);
    }

    // Shortcut API
    public List<DocumentModel> getWorkingList() {
        return getWorkingList(DEFAULT_WORKING_LIST);
    }

    public DocumentsListDescriptor getWorkingListDescriptor() {
        return getWorkingListDescriptor(DEFAULT_WORKING_LIST);
    }

    public List<String> getWorkingListTypes() {
        return getWorkingListTypes(DEFAULT_WORKING_LIST);
    }

    public void setWorkingList(List<DocumentModel> docList) {
        setWorkingList(DEFAULT_WORKING_LIST, docList);
    }

    public List<DocumentModel> addToWorkingList(DocumentModel doc) {
        return addToWorkingList(DEFAULT_WORKING_LIST, doc);
    }

    public List<DocumentModel> addToWorkingList(List<DocumentModel> docList) {
        return addToWorkingList(DEFAULT_WORKING_LIST, docList, false);
    }

    public List<DocumentModel> removeFromWorkingList(DocumentModel doc) {
        return removeFromWorkingList(DEFAULT_WORKING_LIST, doc);
    }

    public List<DocumentModel> resetWorkingList() {
        return resetWorkingList(DEFAULT_WORKING_LIST);
    }

    public List<DocumentModel> resetWorkingList(List<DocumentModel> newDocList) {
        resetWorkingList();
        return addToWorkingList(newDocList);
    }

    public boolean isWorkingListEmpty() {
        return isWorkingListEmpty(DEFAULT_WORKING_LIST);
    }


    // Event listener
    @Observer(value={ EventNames.FOLDERISHDOCUMENT_SELECTION_CHANGED }, create=false)
    public void refreshLists(DocumentModel currentDocument)
            throws ClientException {

        if (lastDocumentRef != null
                && lastDocumentRef.equals(currentDocument.getRef())) {
            return;
        }

        if (!documentsLists_events.containsKey(EventNames.FOLDERISHDOCUMENT_SELECTION_CHANGED)) {
            return;
        }

        for (String listName : documentsLists_events.get(EventNames.FOLDERISHDOCUMENT_SELECTION_CHANGED)) {
            if (getWorkingList(listName) != null) {
                documentsLists.get(listName).clear();
                notifyListUpdated(listName);
            }
        }

        lastDocumentRef = currentDocument.getRef();
    }

    private boolean isSessionOrIsNull(String listName) {
        DocumentsListDescriptor desc = documentsLists_descriptors.get(listName);
        return desc == null || desc.getIsSession();
    }

    private boolean isPersistent(String listName) {
        DocumentsListDescriptor desc = documentsLists_descriptors.get(listName);
        if (desc == null) {
            return false;
        } else {
            return desc.getPersistent();
        }
    }

}<|MERGE_RESOLUTION|>--- conflicted
+++ resolved
@@ -53,13 +53,8 @@
     @In(create = true)
     private ConversationDocumentsListsManager conversationDocumentsListsManager;
 
-<<<<<<< HEAD
-    @In(create = true)
+    @In(create = true, required = false)
     private transient CoreSession documentManager;
-=======
-    @In(create = true, required = false)
-    transient CoreSession documentManager;
->>>>>>> 5828ec81
 
     @In(create=true)
     private transient Principal currentUser;
