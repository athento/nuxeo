/*
 * (C) Copyright 2006-2007 Nuxeo SAS (http://nuxeo.com/) and contributors.
 *
 * All rights reserved. This program and the accompanying materials
 * are made available under the terms of the GNU Lesser General Public License
 * (LGPL) version 2.1 which accompanies this distribution, and is available at
 * http://www.gnu.org/licenses/lgpl.html
 *
 * This library is distributed in the hope that it will be useful,
 * but WITHOUT ANY WARRANTY; without even the implied warranty of
 * MERCHANTABILITY or FITNESS FOR A PARTICULAR PURPOSE. See the GNU
 * Lesser General Public License for more details.
 *
 * Contributors:
 *     Nuxeo - initial API and implementation
 *
 * $Id: JOOoConvertPluginImpl.java 18651 2007-05-13 20:28:53Z sfermigier $
 */

package org.nuxeo.ecm.core.api.event.impl;

import java.security.Principal;
import java.util.Date;
<<<<<<< HEAD
import java.util.HashMap;
import java.util.List;
=======
>>>>>>> c23046a0
import java.util.Map;

import org.nuxeo.ecm.core.api.event.CoreEvent;

/**
 * Nuxeo core event implementation.
 *
 * @author <a href="mailto:ja@nuxeo.com">Julien Anguenot</a>
 * @author <a href="mailto:tmartins@nuxeo.com">Thierry Martins</a>
 */
public class CoreEventImpl implements CoreEvent {

    protected final String eventId;

    protected final Object source;

    protected final Map<String, ?> info;

    protected final Date date;

    protected final Principal principal;

    // Interesting attributes to make accessible in the eventInfo
    public static final String COMMENT_ATTRIBUTE = "comment";

    public static final String CATEGORY_ATTRIBUTE = "category";


    @SuppressWarnings("unchecked")
    public CoreEventImpl(String eventId, Object source, Map<String, ?> info,
            Principal principal, String category, String comment) {
        date = new Date();
        if (eventId != null) {
            this.eventId = eventId.intern();
        } else {
            this.eventId = null;
        }
        this.source = source;
        if (info == null) {
            this.info = new HashMap<String, Object>();
        } else {
            this.info = info;
        }
        this.principal = principal;
<<<<<<< HEAD

        // info map contains at least this 2 keys
        ((Map)this.info).put(COMMENT_ATTRIBUTE, comment);
        ((Map)this.info).put(CATEGORY_ATTRIBUTE, category);
    }

    public boolean isComposite() {
        return false;
    }

    public List<CoreEvent> getNestedEvents() {
        return null;
=======
        this.category = category;
        this.comment = comment;
>>>>>>> c23046a0
    }

    public String getEventId() {
        return eventId;
    }

    public Map<String, ?> getInfo() {
        return info;
    }

    public Object getSource() {
        return source;
    }

    public String getCategory() {
        return (String) this.info.get(CATEGORY_ATTRIBUTE);
    }

    public String getComment() {
        return (String) this.info.get(COMMENT_ATTRIBUTE);
    }

    public Date getDate() {
        return date;
    }

    public Principal getPrincipal() {
        return principal;
    }

    @Override
    public String toString() {
        final StringBuilder buf = new StringBuilder();

        buf.append(CoreEventImpl.class.getSimpleName());
        buf.append(" {");
        buf.append(" eventId: ");
        buf.append(eventId);
        buf.append(", source: ");
        buf.append(source);
        buf.append(", info: ");
        buf.append(info);
        buf.append(", date: ");
        buf.append(date);
        buf.append(", principal name: ");
        if (principal != null) {
            buf.append(principal.getName());
        }
        buf.append(", comment: ");
        buf.append(this.info.get(COMMENT_ATTRIBUTE));
        buf.append(", category: ");
        buf.append(this.info.get(CATEGORY_ATTRIBUTE));
        buf.append('}');

        return buf.toString();
    }

}<|MERGE_RESOLUTION|>--- conflicted
+++ resolved
@@ -21,11 +21,8 @@
 
 import java.security.Principal;
 import java.util.Date;
-<<<<<<< HEAD
 import java.util.HashMap;
 import java.util.List;
-=======
->>>>>>> c23046a0
 import java.util.Map;
 
 import org.nuxeo.ecm.core.api.event.CoreEvent;
@@ -70,8 +67,6 @@
             this.info = info;
         }
         this.principal = principal;
-<<<<<<< HEAD
-
         // info map contains at least this 2 keys
         ((Map)this.info).put(COMMENT_ATTRIBUTE, comment);
         ((Map)this.info).put(CATEGORY_ATTRIBUTE, category);
@@ -83,10 +78,6 @@
 
     public List<CoreEvent> getNestedEvents() {
         return null;
-=======
-        this.category = category;
-        this.comment = comment;
->>>>>>> c23046a0
     }
 
     public String getEventId() {
