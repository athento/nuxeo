/*
 * (C) Copyright 2006-2008 Nuxeo SAS (http://nuxeo.com/) and contributors.
 *
 * All rights reserved. This program and the accompanying materials
 * are made available under the terms of the GNU Lesser General Public License
 * (LGPL) version 2.1 which accompanies this distribution, and is available at
 * http://www.gnu.org/licenses/lgpl.html
 *
 * This library is distributed in the hope that it will be useful,
 * but WITHOUT ANY WARRANTY; without even the implied warranty of
 * MERCHANTABILITY or FITNESS FOR A PARTICULAR PURPOSE. See the GNU
 * Lesser General Public License for more details.
 *
 * Contributors:
 *     bstefanescu
 *
 * $Id$
 */

package org.nuxeo.ecm.core.api.repository.cache;

import java.lang.reflect.Method;
import java.security.Principal;
import java.util.ArrayList;
import java.util.HashMap;
import java.util.List;
import java.util.Map;

import org.apache.commons.collections.bidimap.DualHashBidiMap;
import org.apache.commons.collections.map.ReferenceMap;
import org.apache.commons.logging.Log;
import org.apache.commons.logging.LogFactory;
import org.nuxeo.ecm.core.api.ClientException;
import org.nuxeo.ecm.core.api.ClientRuntimeException;
import org.nuxeo.ecm.core.api.DocumentModel;
import org.nuxeo.ecm.core.api.DocumentModelIterator;
import org.nuxeo.ecm.core.api.DocumentModelList;
import org.nuxeo.ecm.core.api.DocumentRef;
import org.nuxeo.ecm.core.api.IdRef;
import org.nuxeo.ecm.core.api.PathRef;
import org.nuxeo.ecm.core.api.VersionModel;
import org.nuxeo.ecm.core.api.impl.DocumentModelListImpl;
import org.nuxeo.ecm.core.api.operation.LockOperation;
import org.nuxeo.ecm.core.api.operation.Operation;
import org.nuxeo.ecm.core.api.repository.Repository;
import org.nuxeo.ecm.core.api.repository.RepositoryExceptionHandler;
import org.nuxeo.ecm.core.api.repository.RepositoryInstance;
import org.nuxeo.ecm.core.api.repository.RepositoryInstanceHandler;

/**
 *
 * Cached children are not preserving order
 * The order should be updated from notifications
 *
 * @author <a href="mailto:bs@nuxeo.com">Bogdan Stefanescu</a>
 */
@SuppressWarnings("unchecked")
public class CachingRepositoryInstanceHandler extends RepositoryInstanceHandler
implements DocumentModelCache {
    
    public static final Log log = LogFactory.getLog(CachingRepositoryInstanceHandler.class);
    
    protected Principal principal;
    protected String sessionId;
    protected long lastModified;

<<<<<<< HEAD
    // access to cache map should be synchronized
    protected final Map<String, DocumentModel> cache = new ReferenceMap(ReferenceMap.HARD, ReferenceMap.SOFT);
    protected final Map<String, String> path2Ids = new ConcurrentHashMap<String, String>();

    /** Children Cache: parentId -> list of child Ids  */
=======
    // access to maps should be synchronized
    protected final Map<String, DocumentModel> cache = new ReferenceMap(ReferenceMap.HARD, ReferenceMap.SOFT);
    protected final Map<String, String> path2Ids = new DualHashBidiMap();
>>>>>>> eba09b12
    protected final Map<String, List<DocumentRef>> childrenCache = new HashMap<String, List<DocumentRef>>();



    public CachingRepositoryInstanceHandler(Repository repository) {
        super(repository);
    }

    public CachingRepositoryInstanceHandler(Repository repository,
            RepositoryExceptionHandler exceptionHandler) {
        super(repository, exceptionHandler);
    }

    @Override
    public Class<?>[] getProxyInterfaces() {
        return new Class[]{RepositoryInstance.class, DocumentModelCache.class};
    }

    public Principal getPrincipal() throws Exception {
        if (principal == null) {
            principal = getSession().getPrincipal();
        }
        return principal;
    }

    public String getSessionId() throws Exception {
        if (sessionId == null) {
            sessionId = getSession().getSessionId();
        }
        return sessionId;
    }

    public String getRepositoryName() {
        return repository.getName();
    }

    // --------------------------- Document Provider API --------------------------------
<<<<<<< HEAD

    protected DocumentModel putIfAbsent(String id, DocumentModel doc) {
        if (!cache.containsKey(id)) {
            return cache.put(id, doc);
        }
        return cache.get(id);
    }

    public void setLastModified(long value) {
        if (lastModified < value) {
            lastModified = value;
        }
    }

=======
    
>>>>>>> eba09b12
    /**
     * The doc
     * cache should be always updated first (before paths cache). It is not a blocking issue if we
     * end up with garbage in the path cache (path mappings to IDs that doesn't exists anymore in
     * the doc cache)
     */

    public synchronized DocumentModel cacheDocument(DocumentModel doc) {
        String id = doc.getId();
        if (id == null) { // doc is not yet in repository, avoid caching it
            return doc;
        }
        if (cache.containsKey(id)) { // doc is already in cache, return cached instance
            return cache.get(id);
        }
        cache.put(id, doc); 
        path2Ids.put(doc.getPathAsString(), id);
        childrenCache.remove(id);
        return doc;
    }

    public synchronized DocumentModel uncacheDocument(DocumentRef ref) {
        if (ref.type() == DocumentRef.ID) {
            String id = ((IdRef) ref).value;
            DocumentModel doc = cache.remove(id);
            if (doc != null) {
                path2Ids.remove(doc.getPathAsString());
            }
            return doc; 
        }
        // else assume a path
        String path = ((PathRef) ref).value;
        String id = path2Ids.remove(path);
        if (id != null) {
            return cache.remove(id);
        }
        return null;
    }

    public synchronized DocumentModel getCachedDocument(DocumentRef ref) {
        if (ref.type() == DocumentRef.ID) {
            return cache.get(((IdRef) ref).value);
        } // else assume a path
        String id = path2Ids.get(((PathRef) ref).value);
        if (id == null) {
            return null;
        }
        if (!cache.containsKey(id)) {
           rehydrateCache(id);
        }
        return cache.get(id);
    }

    public synchronized void flushDocumentCache() {
        // Race condition: try to clean until we succeed - this may not work from first time
        // because we are not in a synchronized block
        while (path2Ids.isEmpty() && cache.isEmpty()) {
            path2Ids.clear();
            cache.clear();
        }
    }

    public DocumentModel fetchDocument(DocumentRef ref) throws ClientException {
        DocumentModel doc = getCachedDocument(ref);
        if (doc != null) {
            doc.refresh(DocumentModel.REFRESH_ALL, null);
            return doc;
        }
        return cacheDocument(session.getDocument(ref));
    }

    public synchronized DocumentModel getChild(DocumentRef parent, String name) throws ClientException {
        DocumentModel doc = getCachedDocument(parent);
        if (doc != null) {
            String path = doc.getPathAsString();
            path = new StringBuffer(path.length() + 256).append(path).append("/").append(
                    name).toString();
            String id = path2Ids.get(path);
            if (id != null) {
                doc = cache.get(id);
                if (doc != null) {// the two maps may become unsynchrnized after a delete
                    return doc;
                }
            }
        }
        return cacheDocument(session.getChild(parent, name));
    }

    public synchronized DocumentModel getRootDocument() throws ClientException {
        String id = path2Ids.get("/");
        if (id != null) {
            DocumentModel doc = cache.get(id);
            if (doc != null) {
                return doc;
            }
        } // cannot find the root doc in cache
        return cacheDocument(session.getRootDocument());
    }

    public DocumentModel getDocument(DocumentRef ref) throws ClientException {
        DocumentModel doc = getCachedDocument(ref);
        return doc != null ? doc
                : cacheDocument(session.getDocument(ref));
    }

    public DocumentModel getParentDocument(DocumentRef ref) throws ClientException {
        DocumentModel doc = getCachedDocument(ref);
        if (doc != null) {
            return getDocument(doc.getParentRef());
        }
        return cacheDocument(session.getParentDocument(ref));
    }

    public DocumentModelList getChildren(DocumentRef parent) throws ClientException {
        String id = getDocumentId(parent);
        if (id != null) {
            DocumentModelList result = getCachedChildren(parent);
            return result != null ? result
                    : fetchAndCacheChildren(parent);
        }
        return new DocumentModelListImpl(); // empty children
    }

    public DocumentModelIterator getChildrenIterator(DocumentRef parent) throws ClientException {
        return new SimpleDocumentModelIterator(getChildren(parent));
    }

    public DocumentModelList query(String query) throws ClientException {
        return new CachingDocumentList(this, session.query(query));
    }

    public DocumentModelList getFiles(DocumentRef parent) throws ClientException {
        // get all children and filter locally
        DocumentModelList docs = getCachedChildrenWithoutFacet(parent, "Folderish");
        if (docs == null) {
            docs = filterWithoutFacet(fetchAndCacheChildren(parent), "Folderish");
        }
        return docs;
    }

    public DocumentModelList getFolders(DocumentRef parent) throws ClientException {
        // get all children and filter locally
        DocumentModelList docs = getCachedChildrenWithFacet(parent, "Folderish");
        if (docs == null) {
            docs = filterByFacet(fetchAndCacheChildren(parent), "Folderish");
        }
        return docs;
    }

    public DocumentModelList getChildren(DocumentRef parent, String type) throws ClientException {
        // get all children and filter locally
        DocumentModelList docs = getCachedChildrenWithType(parent, type);
        if (docs == null) {
            docs = filterByType(fetchAndCacheChildren(parent), type);
        }
        return docs;
    }

    public DocumentModel createDocument(DocumentModel doc) throws ClientException {
        return cacheDocument(session.createDocument(doc));
    }

    public DocumentModel[] createDocument(DocumentModel[] docs) throws ClientException {
        docs = session.createDocument(docs);
        for (int i = docs.length - 1; i >= 0; i--) {
            docs[i] = cacheDocument(docs[i]);
        }
        return docs;
    }

    public DocumentModel createDocumentModel(String type) throws ClientException {
        return cacheDocument(session.createDocumentModel(type));
    }

    public DocumentModel createDocumentModel(String type, Map<String, Object> options)
    throws ClientException {
        return cacheDocument(session.createDocumentModel(type, options));
    }

    public DocumentModel createDocumentModel(String parentPath, String id, String type)
    throws ClientException {
        return cacheDocument(session.createDocumentModel(parentPath, id, type));
    }

    public DocumentModel createProxy(DocumentRef parentRef, DocumentRef docRef,
            VersionModel version, boolean overwriteExistingProxy) throws ClientException {
        return cacheDocument(
                session.createProxy(parentRef, docRef, version, overwriteExistingProxy));
    }


    /** Children Cache 
     * @throws ClientException */

    public String getDocumentId(DocumentRef docRef) {
        String id = null;
        switch (docRef.type()) {
        case DocumentRef.ID:
            id = (String) docRef.reference();
            break;
        case DocumentRef.PATH:
            String path = (String)docRef.reference();
            synchronized(CachingRepositoryInstanceHandler.this) {
                id = path2Ids.get(path);
            }
            break;
        }
        if (id != null && !cache.containsKey(id)) { // re-hydrate doc in cache
            rehydrateCache(id);
        }
        return id;
    }

    protected void rehydrateCache(String id) {
        try {
            cacheDocument(session.getDocument(new IdRef(id)));
        } catch (ClientException e) {
            throw new ClientRuntimeException("Cannot rehydrate cache for  " + id, e);
        }
    }

    /**
     * This will modify the given list and replace documents with the cached versions.
     */
    public void cacheChildren(DocumentRef parent, DocumentModelList children) {
        String id = getDocumentId(parent);
        if (id != null) {
            List<DocumentRef> cache = new ArrayList<DocumentRef>();
            for (int i=0, len=children.size(); i<len; i++) {
                DocumentModel child = children.get(i);
                child = cacheDocument(child);
                children.set(i, child); // replace by the cached document
                cache.add(child.getRef());
            }
            synchronized (childrenCache) {
                childrenCache.put(id, cache);
            }
        }
    }

    public void uncacheChildren(DocumentRef parent) {
        String id = getDocumentId(parent);
        if (id != null) {
            synchronized (childrenCache) {
                childrenCache.remove(id);
            }
        }
    }

    public DocumentModelList fetchChildren(DocumentRef parent)
    throws Exception {
        return getSession().getChildren(parent);
    }

    public DocumentModelList  filterByFacet(DocumentModelList docs, String facet) {
        DocumentModelList result = new DocumentModelListImpl();
        for (DocumentModel doc : docs) {
            if (doc.hasFacet(facet)) {
                result.add(doc);
            }
        }
        return result;
    }

    public DocumentModelList  filterWithoutFacet(DocumentModelList docs, String facet) {
        DocumentModelList result = new DocumentModelListImpl();
        for (DocumentModel doc : docs) {
            if (!doc.hasFacet(facet)) {
                result.add(doc);
            }
        }
        return result;
    }

    public DocumentModelList  filterByType(DocumentModelList docs, String type) {
        DocumentModelList result = new DocumentModelListImpl();
        for (DocumentModel doc : docs) {
            if (type.equals(doc.getType())) {
                result.add(doc);
            }
        }
        return result;
    }

    public DocumentModelList fetchAndCacheChildren(DocumentRef parent) throws ClientException {
        try {
            DocumentModelList children =  getSession().getChildren(parent);
            cacheChildren(parent, children);
            return children;
        } catch (ClientException e) {
            throw e;
        } catch (Exception e) {
            throw new ClientException("Failed to get proxy session", e);
        }
    }

    public DocumentModelList getCachedChildren(DocumentRef parent) throws ClientException {
        String id = getDocumentId(parent);
        if (id != null) {
            List<DocumentRef> children = null;
            synchronized (childrenCache) {
                children = childrenCache.get(id);
            }
            if (children != null) {
                // avoid concurrent modifications by using a copy (an array)
                DocumentRef[] refs = children.toArray(new DocumentRef[children.size()]);
                DocumentModelList result = new DocumentModelListImpl();
                for (DocumentRef ref : refs) {
                    result.add(getDocument(ref));
                }
                return result;
            }
        }
        return null;
    }

    public DocumentModelList getCachedChildrenWithType(DocumentRef parent, String type) throws ClientException {
        String id = getDocumentId(parent);
        if (id != null) {
            List<DocumentRef> children = null;
            synchronized (childrenCache) {
                children = childrenCache.get(id);
            }
            if (children != null) {
                // avoid concurrent modifications by using a copy (an array)
                DocumentRef[] refs = children.toArray(new DocumentRef[children.size()]);
                DocumentModelList result = new DocumentModelListImpl();
                for (DocumentRef ref : refs) {
                    DocumentModel doc = getDocument(ref);
                    if (type.equals(doc.getType())) {
                        result.add(doc);
                    }
                }
                return result;
            }
        }
        return null;
    }

    public DocumentModelList getCachedChildrenWithFacet(DocumentRef parent, String facet) throws ClientException {
        String id = getDocumentId(parent);
        if (id != null) {
            List<DocumentRef> children = null;
            synchronized (childrenCache) {
                children = childrenCache.get(id);
            }
            if (children != null) {
                // avoid concurrent modifications by using a copy (an array)
                DocumentRef[] refs = children.toArray(new DocumentRef[children.size()]);
                DocumentModelList result = new DocumentModelListImpl();
                for (DocumentRef ref : refs) {
                    DocumentModel doc = getDocument(ref);
                    if (doc.hasFacet(facet)) {
                        result.add(doc);
                    }
                }
                return result;
            }
        }
        return null;
    }

    public DocumentModelList getCachedChildrenWithoutFacet(DocumentRef parent, String facet) throws ClientException {
        String id = getDocumentId(parent);
        if (id != null) {
            List<DocumentRef> children = null;
            synchronized (childrenCache) {
                children = childrenCache.get(id);
            }
            if (children != null) {
                // avoid concurrent modifications by using a copy (an array)
                DocumentRef[] refs = children.toArray(new DocumentRef[children.size()]);
                DocumentModelList result = new DocumentModelListImpl();
                for (DocumentRef ref : refs) {
                    DocumentModel doc = getDocument(ref);
                    if (!doc.hasFacet(facet)) {
                        result.add(doc);
                    }
                }
                return result;
            }
        }
        return null;
    }

    public void cacheChild(DocumentRef parent, DocumentRef child) {
        String id = getDocumentId(parent);
        if (id != null) {
            synchronized (childrenCache) {
                List<DocumentRef> list = childrenCache.get(id);
                if (list == null) {
                    list = new ArrayList<DocumentRef>();
                    childrenCache.put(id, list);
                }
                list.add(child);
            }
        }
    }

    public void uncacheChild(DocumentRef parent, DocumentRef child) {
        String id = getDocumentId(parent);
        if (id != null) {
            synchronized (childrenCache) {
                List<DocumentRef> list = childrenCache.get(id);
                if (list != null) {
                    list.remove(child);
                }
            }
        }
    }

    
    public void setLock(DocumentRef ref, String key) throws ClientException {
        if (log.isTraceEnabled()) {
            log.trace("reified lock(" + ref + "," + key + ") into an operation for concurrency detection");
        }
        Operation op = new LockOperation(ref, key);
        op.setLastModified(this.lastModified); // play cache validation on locks
        session.run(op); 
    }
    
    public void save() {
        log.warn("saved filtered, session is automacally saved server side");
    }
    
    @Override
    public synchronized Object invoke(Object proxy, Method method, Object[] args)
    throws Throwable {

        if (args != null && args[0] instanceof Operation) {
            Operation op = (Operation) args[0];
            op.setLastModified(lastModified);
        }

        return super.invoke(proxy, method, args);

    }
}<|MERGE_RESOLUTION|>--- conflicted
+++ resolved
@@ -63,18 +63,10 @@
     protected Principal principal;
     protected String sessionId;
     protected long lastModified;
-
-<<<<<<< HEAD
-    // access to cache map should be synchronized
-    protected final Map<String, DocumentModel> cache = new ReferenceMap(ReferenceMap.HARD, ReferenceMap.SOFT);
-    protected final Map<String, String> path2Ids = new ConcurrentHashMap<String, String>();
-
-    /** Children Cache: parentId -> list of child Ids  */
-=======
+    
     // access to maps should be synchronized
     protected final Map<String, DocumentModel> cache = new ReferenceMap(ReferenceMap.HARD, ReferenceMap.SOFT);
     protected final Map<String, String> path2Ids = new DualHashBidiMap();
->>>>>>> eba09b12
     protected final Map<String, List<DocumentRef>> childrenCache = new HashMap<String, List<DocumentRef>>();
 
 
@@ -112,24 +104,12 @@
     }
 
     // --------------------------- Document Provider API --------------------------------
-<<<<<<< HEAD
-
-    protected DocumentModel putIfAbsent(String id, DocumentModel doc) {
-        if (!cache.containsKey(id)) {
-            return cache.put(id, doc);
-        }
-        return cache.get(id);
-    }
-
     public void setLastModified(long value) {
         if (lastModified < value) {
             lastModified = value;
         }
     }
 
-=======
-    
->>>>>>> eba09b12
     /**
      * The doc
      * cache should be always updated first (before paths cache). It is not a blocking issue if we
