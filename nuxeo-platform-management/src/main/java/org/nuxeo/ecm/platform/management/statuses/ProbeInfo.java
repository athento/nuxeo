/*
 * (C) Copyright 2006-2008 Nuxeo SAS (http://nuxeo.com/) and contributors.
 *
 * All rights reserved. This program and the accompanying materials
 * are made available under the terms of the GNU Lesser General Public License
 * (LGPL) version 2.1 which accompanies this distribution, and is available at
 * http://www.gnu.org/licenses/lgpl.html
 *
 * This library is distributed in the hope that it will be useful,
 * but WITHOUT ANY WARRANTY; without even the implied warranty of
 * MERCHANTABILITY or FITNESS FOR A PARTICULAR PURPOSE. See the GNU
 * Lesser General Public License for more details.
 *
 * Contributors:
 *     matic
 */
package org.nuxeo.ecm.platform.management.statuses;

import java.util.Date;

import org.nuxeo.ecm.core.api.ClientException;
import org.nuxeo.ecm.core.api.UnrestrictedSessionRunner;
import org.nuxeo.ecm.core.api.repository.RepositoryManager;
import org.nuxeo.runtime.api.Framework;

public class ProbeInfo implements ProbeMBean {

    @SuppressWarnings("unused")
    private final StatusesManagementComponent scheduler;

    protected ProbeInfo(StatusesManagementComponent usecaseSchedulerService, Probe probe) {
        scheduler = usecaseSchedulerService;
        this.probe = probe;
    }

    protected boolean isEnabled = true;

    protected String shortcutName;

    protected String qualifiedName;

    protected final Probe probe;

    protected long runnedCount = 0L;

    protected Date lastRunnedDate;

    protected long lastDuration = 0L;

    protected long successCount = 0L;

    protected Date lastSucceedDate;

    protected ProbeStatus lastSuccessStatus;

    protected long failureCount = 0L;

    protected Date lastFailureDate;

    protected ProbeStatus lastFailureStatus;


    public long getFailedCount() {
        return failureCount;
    }

    public long getLastDuration() {
        return lastDuration;
    }

    public ProbeStatus getLastFailureStatus() {
        return lastFailureStatus;
    }

    public Date getLastFailedDate() {
        return lastFailureDate;
    }

    public Date getLastRunnedDate() {
        return lastRunnedDate;
    }

    public Date getLastSucceedDate() {
        return lastSucceedDate;
    }

    public long getRunnedCount() {
        return runnedCount;
    }

    public long getSucceedCount() {
        return successCount;
    }

    public void disable() {
        isEnabled = false;
    }

    public void enable() {
        isEnabled = true;
    }

    public boolean isEnabled() {
        return isEnabled;
    }

    public boolean isInError() {
        if (lastFailureDate == null) {
            return false;
        }
        if (lastSucceedDate != null) {
            return lastFailureDate.after(lastSucceedDate);
        }
        return true;
    }

    public ProbeStatus getStatus() {
        if (lastFailureStatus == null && lastSuccessStatus == null) {
            return ProbeStatus.newFailure("not yet runned");
        }
        if (isInError()) {
            return lastFailureStatus;
        }
        if (lastSuccessStatus == null) {
            run();
        }
        return lastSuccessStatus;
    }

    public String getShortcutName(){
        return shortcutName;

    }

    public void setProbeStatus(ProbeStatus probeStatus) {
<<<<<<< HEAD
        lastSuccesStatus = probeStatus;
=======
        this.lastSuccessStatus = probeStatus;
>>>>>>> 63a0f125
    }

    protected static Long doGetDuration(Date fromDate, Date toDate) {
        return toDate.getTime() - fromDate.getTime();
    }

    protected class RepositoryRunner extends UnrestrictedSessionRunner {

        protected RepositoryRunner() {
            super(Framework.getLocalService(RepositoryManager.class).getDefaultRepository().getName());
        }

        public void runWithSafeClassLoader() throws ClientException {
            Thread currentThread = Thread.currentThread();
            ClassLoader lastLoader = currentThread.getContextClassLoader();
            currentThread.setContextClassLoader(RepositoryRunner.class.getClassLoader());
            try {
            runUnrestricted();
            } finally {
                currentThread.setContextClassLoader(lastLoader);
            }
        }

        @Override
        public synchronized void run() throws ClientException {
            if (!isEnabled) {
                return;
            }
            Date startingDate = new Date();
            try {
                ProbeStatus status = probe.runProbe(session);
                if (status.isSuccess()) {
                    lastSucceedDate = startingDate;
                    lastSuccessStatus = status;
                    successCount += 1;
                } else {
                    lastFailureStatus = status;
                    failureCount += 1;
                    lastFailureDate = startingDate;
                }
            } catch (Throwable e) {
                failureCount += 1;
                lastFailureDate = new Date();
                lastFailureStatus = ProbeStatus.newError(e);
           } finally {
                runnedCount += 1;
                lastRunnedDate = startingDate;
                lastDuration = doGetDuration(startingDate, new Date());
            }
        }
    }


    public void run() {
        Thread currentThread = Thread.currentThread();
        ClassLoader lastLoader = currentThread.getContextClassLoader();
        currentThread.setContextClassLoader(ProbeInfo.class.getClassLoader());
        try {
            RepositoryRunner runner = new RepositoryRunner();
            runner.runWithSafeClassLoader();
        } catch (ClientException e) {
        } finally {
            currentThread.setContextClassLoader(lastLoader);
        }
    }

}<|MERGE_RESOLUTION|>--- conflicted
+++ resolved
@@ -121,9 +121,6 @@
         if (isInError()) {
             return lastFailureStatus;
         }
-        if (lastSuccessStatus == null) {
-            run();
-        }
         return lastSuccessStatus;
     }
 
@@ -133,11 +130,7 @@
     }
 
     public void setProbeStatus(ProbeStatus probeStatus) {
-<<<<<<< HEAD
-        lastSuccesStatus = probeStatus;
-=======
-        this.lastSuccessStatus = probeStatus;
->>>>>>> 63a0f125
+        lastSuccessStatus = probeStatus;
     }
 
     protected static Long doGetDuration(Date fromDate, Date toDate) {
