/*
 * (C) Copyright 2006-2007 Nuxeo SAS (http://nuxeo.com/) and contributors.
 *
 * All rights reserved. This program and the accompanying materials
 * are made available under the terms of the GNU Lesser General Public License
 * (LGPL) version 2.1 which accompanies this distribution, and is available at
 * http://www.gnu.org/licenses/lgpl.html
 *
 * This library is distributed in the hope that it will be useful,
 * but WITHOUT ANY WARRANTY; without even the implied warranty of
 * MERCHANTABILITY or FITNESS FOR A PARTICULAR PURPOSE. See the GNU
 * Lesser General Public License for more details.
 *
 * Contributors:
 *     Nuxeo - initial API and implementation
 *
 * $Id$
 */

package org.nuxeo.ecm.platform.filemanager.listener;

import java.io.Serializable;
import java.security.Principal;
import java.util.HashMap;
import java.util.Iterator;
import java.util.List;
import java.util.Map;

import javax.ejb.ActivationConfigProperty;
import javax.ejb.MessageDriven;
import javax.jms.Message;
import javax.jms.MessageListener;
import javax.jms.ObjectMessage;
import javax.security.auth.login.LoginContext;

import org.apache.commons.logging.Log;
import org.apache.commons.logging.LogFactory;
import org.nuxeo.ecm.core.api.Blob;
import org.nuxeo.ecm.core.api.ClientException;
import org.nuxeo.ecm.core.api.CoreSession;
import org.nuxeo.ecm.core.api.DocumentLocation;
import org.nuxeo.ecm.core.api.DocumentModel;
import org.nuxeo.ecm.core.api.event.CoreEvent;
import org.nuxeo.ecm.core.api.event.CoreEventConstants;
import org.nuxeo.ecm.core.api.event.DocumentEventCategories;
import org.nuxeo.ecm.core.api.event.DocumentEventTypes;
import org.nuxeo.ecm.core.api.event.impl.CoreEventImpl;
import org.nuxeo.ecm.core.api.model.PropertyException;
import org.nuxeo.ecm.core.api.repository.RepositoryManager;
import org.nuxeo.ecm.platform.events.api.DocumentMessage;
import org.nuxeo.ecm.platform.events.api.DocumentMessageProducer;
import org.nuxeo.ecm.platform.events.api.EventMessage;
import org.nuxeo.ecm.platform.events.api.JMSConstant;
import org.nuxeo.ecm.platform.events.api.delegate.DocumentMessageProducerBusinessDelegate;
import org.nuxeo.ecm.platform.events.api.impl.DocumentMessageImpl;
import org.nuxeo.ecm.platform.filemanager.api.FileManager;
import org.nuxeo.runtime.api.Framework;

@MessageDriven(activationConfig = {
        @ActivationConfigProperty(propertyName = "destinationType", propertyValue = "javax.jms.Topic"),
        @ActivationConfigProperty(propertyName = "destination", propertyValue = "topic/NXPMessages"),
        @ActivationConfigProperty(propertyName = "providerAdapterJNDI", propertyValue = "java:/NXCoreEventsProvider"),
        @ActivationConfigProperty(propertyName = "acknowledgeMode", propertyValue = "Auto-acknowledge"),
        @ActivationConfigProperty(propertyName = "messageSelector",
                propertyValue = JMSConstant.NUXEO_MESSAGE_TYPE + " IN ('" + JMSConstant.DOCUMENT_MESSAGE + "','" + JMSConstant.EVENT_MESSAGE + "') AND " + JMSConstant.NUXEO_EVENT_ID + " IN ('" 
                    + DocumentEventTypes.DOCUMENT_CREATED +"','" + DocumentEventTypes.DOCUMENT_UPDATED + "')") })
public class UploadFileListener implements MessageListener {

    private static final Log log = LogFactory.getLog(UploadFileListener.class);

    public static final String DUPLICATED_FILE = "duplicatedFile";

    private transient CoreSession session;

    private transient FileManager fileManager;

    private LoginContext loginCtx;

    private String currentRepositoryName;

    protected DocumentMessageProducer getMessageProducer() throws Exception {
        return DocumentMessageProducerBusinessDelegate.getRemoteDocumentMessageProducer();
    }

    private void login() throws Exception {
        loginCtx = Framework.login();
    }

    private void logout() throws Exception {
        if (loginCtx != null) {
            loginCtx.logout();
        }
    }

    private FileManager getFileManagerService() throws ClientException {
        if (fileManager == null) {
            fileManager = Framework.getRuntime().getService(FileManager.class);
        }
        if (fileManager == null) {
            log.error("Unable to get FileManager runtime service");
            throw new ClientException(
                    "Unable to get FileManager runtime service");
        }
        return fileManager;
    }

    protected CoreSession getRepositorySession(String repositoryName) {
        // return cached session
        if (currentRepositoryName != null
                && repositoryName.equals(currentRepositoryName)
                && session != null) {
            return session;
        }

        try {
            session = Framework.getService(RepositoryManager.class).getRepository(
                    repositoryName).open();
            log.debug("CommentManager connected to ECM");
        } catch (Exception e) {
            log.error("failed to connect to ECM platform", e);
            throw new RuntimeException(e);
        }
        return session;
    }

    /**
     *
     * @param message
     */
    public void onMessage(Message message) {

        try {
            login();

            // Check if unicity Service is enabled
            fileManager = getFileManagerService();
            if (!fileManager.isUnicityEnabled()) {
                return;
            }
            DocumentMessage doc = (DocumentMessage) ((ObjectMessage) message).getObject();

            Boolean duplicatedMessage = (Boolean) doc.getEventInfo().get(
                    EventMessage.DUPLICATED);
<<<<<<< HEAD
            if (duplicatedMessage != null && duplicatedMessage == true) {
=======
            if (duplicatedMessage != null && duplicatedMessage) {
                log.debug("Message " + eventId
                        + " is marked as duplicated, ignoring");
>>>>>>> f5bb0b6d
                return;
            }

            currentRepositoryName = doc.getRepositoryName();
            session = getRepositorySession(currentRepositoryName);

            DocumentModel newDoc = session.getDocument(doc.getRef());

            if (newDoc.isProxy()) {
                return;
            }
            List<String> xpathFields = fileManager.getFields();
            for (String field : xpathFields) {

                Blob blob = (Blob) newDoc.getPropertyValue(field);
                if (blob == null) {
                    continue;
                }
                String digest = blob.getDigest();

                List<DocumentLocation> existingDocuments = fileManager.findExistingDocumentWithFile(
                        newDoc.getPathAsString(), digest,
                        session.getPrincipal());

                if (!existingDocuments.isEmpty()) {
                    Iterator<DocumentLocation> existingDocumentsIterator = existingDocuments.iterator();
                    while (existingDocumentsIterator.hasNext()) {
                        if (existingDocumentsIterator.next().getDocRef() == newDoc.getRef()) {
                            existingDocumentsIterator.remove();
                        }
                    }
                    log.debug("Existing Documents[" + existingDocuments.size()
                            + "]");
                    raiseDuplicatedFileEvent(session.getPrincipal(), doc,
                            existingDocuments.toArray());
                }
            }
        } catch (PropertyException pe) {
            log.debug("Requested Field isn't on the Document.");
            log.debug(pe.getClass().toString(), pe);
        } catch (Exception e) {
            log.error(e.getClass().toString(), e);

        } finally {
            try {
                logout();
            } catch (Exception e) {
                log.error("Impossible to logout", e);
            }
        }
    }

    private void raiseDuplicatedFileEvent(Principal principal,
            DocumentModel newDoc, Object[] existingDocuments) {
        Map<String, Serializable> options = new HashMap<String, Serializable>();

        // Name of the current repository
        options.put(CoreEventConstants.REPOSITORY_NAME,
                newDoc.getRepositoryName());

        // Add the session ID
        options.put(CoreEventConstants.SESSION_ID, newDoc.getSessionId());

        // Duplicated File list
        options.put("duplicatedDocLocation", existingDocuments);

        // Default category
        String category = DocumentEventCategories.EVENT_CLIENT_NOTIF_CATEGORY;

        CoreEvent event = new CoreEventImpl(DUPLICATED_FILE, newDoc, options,
                principal, category, null);

        DocumentMessage msg = new DocumentMessageImpl(newDoc, event);
        msg.feed(event);
        DocumentMessageProducer producer = null;
        try {
            producer = getMessageProducer();
        } catch (Exception e) {
            log.error("Unable to get MessageProducer : " + e.getMessage());
        }

        if (producer != null) {
            log.debug("Send JMS message for event="
                    + DocumentEventTypes.SUBSCRIPTION_ASSIGNED);
            producer.produce(msg);
        } else {
            log.error("Impossible to notify core events !");
        }
    }

}<|MERGE_RESOLUTION|>--- conflicted
+++ resolved
@@ -141,13 +141,7 @@
 
             Boolean duplicatedMessage = (Boolean) doc.getEventInfo().get(
                     EventMessage.DUPLICATED);
-<<<<<<< HEAD
             if (duplicatedMessage != null && duplicatedMessage == true) {
-=======
-            if (duplicatedMessage != null && duplicatedMessage) {
-                log.debug("Message " + eventId
-                        + " is marked as duplicated, ignoring");
->>>>>>> f5bb0b6d
                 return;
             }
 
