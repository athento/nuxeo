--- conflicted
+++ resolved
@@ -4,11 +4,7 @@
   <parent>
     <groupId>org.nuxeo.ecm.core</groupId>
     <artifactId>nuxeo-core-parent</artifactId>
-<<<<<<< HEAD
-    <version>1.4.4-SNAPSHOT</version>
-=======
     <version>1.5-SNAPSHOT</version>
->>>>>>> 501c230f
   </parent>
 
   <artifactId>nuxeo-core-storage-sql-mbean</artifactId>
