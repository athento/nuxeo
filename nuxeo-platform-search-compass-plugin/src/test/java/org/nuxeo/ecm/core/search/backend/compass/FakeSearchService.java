--- conflicted
+++ resolved
@@ -301,40 +301,21 @@
     }
 
     public void setReindexingAll(boolean flag) {
-<<<<<<< HEAD
-        // TODO Auto-generated method stub
-=======
->>>>>>> ad7835e5
+
     }
 
     public void index(IndexableResources sources, boolean fulltext,
             boolean newTxn) throws IndexingException {
-<<<<<<< HEAD
-        // TODO Auto-generated method stub
-
-=======
->>>>>>> ad7835e5
     }
 
     public void index(ResolvedResources sources, boolean newTxn)
             throws IndexingException {
-<<<<<<< HEAD
-        // TODO Auto-generated method stub
-
-    }
-
+    }
     public void clear(boolean newTxn) throws IndexingException {
-        // TODO Auto-generated method stub
 
     }
 
     public void unindex(DocumentModel dm) throws IndexingException {
-
-=======
-    }
-
-    public void clear(boolean newTxn) throws IndexingException {
->>>>>>> ad7835e5
     }
 
 }