
= Nuxeo WebEngine

{toc}{/toc}

The WebEngine is a framework to build web applications on top of the Nuxeo EP platform.

== Overview

The main goal for the WebEngine framework is to let users to build web applications quickly and easily and in a traditional way 
without having knowledge on advanced Java topics such as JSF or Seam.

The second goal is to be able to develop web pages while the server is running, without the need of restarting
the server each time the configuration or the code is modified.

The web pages are build using Freemarker templates for the presentation part and optionally scripts 
(like groovy, jython etc) or custom Java request handlers for the logical part.

Thus a web application is made from:
+ *Configuration* - based on the nuxeo extension points mechanism
+ *Templates* - freemarker is used as the template engine
+ *Scripts* - any script supported by java scripting engine.
+ *Custom Java Code* - plugged-in through extension points

Here is an example of a simple template page
{{{My name is ${Context.principal.name}!}}}
that is outputting
{{{My name is Administrator!}}}
if you are logged in as __Administrator__.

The same can be done from a script (in this example a groovy script):

{{{
Context.print("My name is ${Context.principal.name}")!
}}}

=== Bridging with Nuxeo EP

The WebEngine was created to work over a Nuxeo EP server. Using it outside Nuxeo EP is possible, but is very limiting and you will loose many of the cool features of the WebEngine.

If you don't plan to use a Nuxeo EP server as the content backend for your web site or Web 2.0 application, we suggest you to look at other products that may better fit your needs:
* Django
* Ruby on Rails
* etc.

In this section we will assume you have some knowledge about the Nuxeo EP platform.

Nuxeo EP, as its name suggests, is an Enterprise Content Management platform that provides a powerful way to manage and store your documents. For simplicity you can see Nuxeo EP as a document repository. To use access the repository, to update, query or to store new documents, you need first to connect to it and create an authenticated session based on your login information. Using that repository session you can then start querying, updating and sorting documents.

So, from a client point of view, the main concepts of a Nuxeo Repository are the Session (the user connection to the repository) and the Document (the units of information that are managed by the repository).

The idea behind the WebEngine is to map HTTP requests to documents stored in the repository and to be able that way to query, update, store or create new documents by using a traditional Web approach.

To correctly understand how this bridging over Nuxeo EP is done and what you can do by using WebEngine, you should first understand how HTTP requests are dispatched, processed and mapped to documents.

=== Request Dispatch

We will start using a simple example. Let's say the client is requesting the following URL:
`http://www.nuxeo.org/nuxeo/site/repository/blogs/bstefanescu/MyBlog@@view`

First the URL will be split as following:
* `http://www.nuxeo.org` - the server host information
* `/nuxeo/site` - the servlet context path. This corresponds to the Java context path + servlet path. As we are in Java world, we are obviously using Java servlets under the hoods. The WebEngine is bound on an unique servlet in a Web Application. You cannot have multiple WebEngines in the same Web Application. If you want to partition your WebEngine sites into different applications you need to use the WebEngine Application concept as we will see later.

In the standalone packaging of WebEngine (based on Jetty) the servlet context path is the root one: "/".
* `/repository` - the WebEngine application path. This path is used to select the WebEgnine application you want.
* `/blogs/bstefanescu/MyBlog` - the traversal path. This path is used to select the document or script you want to call.
* `@@view` - the action to take on the selected object. The action is optional and, if omited when requesting Documents, the implicit action is `@@view`.

The first 2 URL components are not in the scope of this document. They are used to locate the servlet bound to the WebEngine application.

We will focus on the last three URL parts:

+ Application path
+ Traversal path
+ Action

The path formed by the concatenation of the Application path and the Traversal path will be named the *Request Path*.

==== Application Path

The application path is used to select which WebEngine application to use. WebEngine applications are useful to isolate the different sites you want to host. A single application may define several application paths. When defining an application path you can optionally specify a repository Document that will be selected as the root document when an application is selected.\
More details about this in the WebEngine Application section.

==== Traversal Path

The traversal path represent the path that should be processed and resolved by the selected web application. If the application path used to select the application defined a Document root then the application will try to map the traversal path to a Document or a chain of Documents in the repository. If the application path is not bound to a Document root then the application will try to resolve the traversal path to a script or template on the file system. If neither of these methods succeeds an error page (along with a 404 error code) is sent to the client.

*Note* that in future it will be possible to bound an application path to an arbitrary root Object that is not necessarily a Document in the repository but that will know how to resolve the traversal path into a chain of arbitrary objects (not necessarily Documents). This is useful for example to map a traversal path on an User, Group or other objects managed by Nuxeo EP.

The default technique to resolve traversal paths into a chain of Documents is using a direct mapping between this path and a repository path starting from the root Document. The mapping technique is configurable and can be changed by implementing the `org.nuxeo.ecm.webengine.RequestHandler` interface.

Lets give an example on how the default mapping works.

Lets say you defined an application bound to an application path of `/repository` in the context of a WebEngine instance that is bound to a servlet accessible at `http://localhost:8080/nuxeo/site`.  So, a request of the form `http://localhost:8080/nuxeo/site/repository/foo/bar` will be resolved against your application and the URL will be split as following:

+ `http://localhost:8080` - host server
+ `/nuxeo/site` - WebEngine context path (the root context)
+ `/repository` - the application path
+ `/foo/bar` - the traversal path

Lets say your application path `repository` defines a root document that points to `/default-domain/workspaces/MyWorkspace` (this is a repository path).
Then the application will try to resolve the `/foo/bar` path as a repository path starting from te root Document. So the selected document (the target document of the request) will be one of:

* `/default-domain/workspaces/MyWorkspace` - the root itself
* `/default-domain/workspaces/MyWorkspace/foo` - if `foo` is resolved as a child document of the root but `bar` is not resolved as a child document of `foo`
* `/default-domain/workspaces/MyWorkspace/foo/bar` - if both `foo` and `bar` are resolved as child documents

Let say `foo` is a child of `/default-domain/workspaces/MyWorkspace` and `bar` could not be resolved as a child document of `foo`. Then the traversal path will be resolved to `/default-domain/workspaces/MyWorkspace/foo` that will point to a document called the *Target Document* (or Context Document) and the remaining segments (the unresolved segments) will define the *trailing path* - in our case `/bar`. The chain of Documents that were obtained by mapping the traversal path is known as the *traversal objects*.

==== Trailing Path

As we've seen the trailing path contains the `residual` segments after a mapping on a Document is done. Obviously it will be empty if all segments from the traversal path are mapped to documents. Anyway, such 'residual' path segments are not garbage but they may give some extra information on how to perform the request. How the trailing path is used by the server is depending on the action or script that will be executed on the Target Document. There isn't any default behavior in handling such a trailing path. It is up to the developer how this path is used.

For example, a possible usage is to map the trailing path on an XPATH that point to a Document property. So in our previous example the trailing path `/bar` will point to a property `bar` in the document `foo`. This can be used to create paths to set or get properties on documents. Example:
`/default-domain/workspaces/MyWorkspace/foo/bar@@set?value=test` 

==== Actions

The action string represent an action to be taken on the last resolved document (or the target document).

An action can be bound to a Java class (an action handler) or to a script in order to perform the wanted operation on the document.
If no action is specified in the request URL then a default action `@@view` will be used.

*Note* that in future the `action` concept will be extended. For now actions are used when requesting Documents. They are ignored when the request is not resolved to a document but to a script or template. (e.g. if you are using pure scripting that are not resolved to Nuxeo EP Documents). In future the action mechanism will be extended to be used on any type of resource. For example in the case of scripts an `action` may be mapped on a script function.

You can find more details on actions in Web Application : Actions section

=== Path Mapping

We already seen how the request URL is transformed into these components:
+ host server
+ servlet context
+ application path
+ traversal path
+ an optional trailing path
+ an optional action

In the examples above we've seen how a traversal path was mapped on documents. But what if we need more control on the mapping mechanism? As we said one solution (but harder) is to write a custom request handler that is doing the job. Another solution that doesn't requires any additional Java code is to use path mappings.

Mappings can be used to declaratively describe how traversal paths should be processed to obtain a document chain, a trailing path and additional properties computed from the path segments configuration. Mappings are described using regular expression patterns. The regular expression syntax is the Java one with an additional feature to be able to define named groups. (In Java only indexed groups are supported).

In order to understand how you can use patterns to describe the path mapping we will start with another example.

Lets say we want to use the following URL path:

`/blogs/archive/2004/05`

to display a list of the blogs of user `bstefanescu` created in May 2004. Lets say that we define an application path `/blogs` that specify a root Document `/default-domain/workspaces/blogs` where are stored the blogs in the repository.

So by using a `/blogs` prefix in the URL path we will seclect the correct application so that we have the root `/default-domain/workspaces/blogs`.
Then, we want to use a script that will be invoked in the context of the root document to perform a search like:
{{{SELECT * FROM Blog WHERE ecm:path STARTSWITH ${blogs} AND dc:created >= DATE '$year-$month-01'}}}
to select all the blog documents created after the given date and located under the `${blogs}` document.
For this we need to extract from the input the year and the month information. We already known the `${blogs}` variable since it is the target document of the request (in our case it is the same as the seclected application root).
In order to do this we need to define the following mapping:

{{{/blogs/archive/(?year:[0-9]{4}?)/(?month:[0-9]{2}?)}}}

This mapping is matching any path in the desired format and will inject in the request context the variables `${year}` and `${month}`. This way the script can grab them from the context and run the query.

The syntax (?label: ... ) for regular expression groups is an extension to the Java regular expressions that are supporting only indexed groups. You can still use the indexed groups if you prefer:

`/blogs/archive/([0-9]{4}?)/([0-9]{2}?)`

In this case the generated mapping variables will be `$1` for the year and `$2` for the month.

You may note that using mappings or using a custom request handler that avoid mapping path segments on documents you may create web application that doesn't use any Nuxeo repository.

=== Directory Layout - Resolving Scripts and Templates 

All WebEngine application files are residing under a common root folder named the web folder. This folder is located in `${nxserver}/web` folder in the standalone version. On JBoss the web root folder is located in `${jboss_install_dir}/server/default/data/NXRuntime/web`.

An application may have multiple roots folders where scripts and other files are residing. When resolving scripts from paths each of these folders are consulted in turn until a matching file is found.

Example: Let say you have an web application that contains two roots: `wiki` and `default` (in that order). So inside the `web` directory we will have `web/wiki` and `web/default`.

When resolving a path let say `/commons/myscript.py` the web application will look first in `wiki` folder for a file path `commons/myscript.py` and then if none was found it looks for the same path in the `default` folder. 

This mechanism is completely described in the Directory Stacking section.

Note that the paths `/commons/myscript.py` and `commons/myscript.py` are equivalent. Both of them will be resolved relative to the Web Application root folders.

If you need to use relative paths (relative to the current executed script or template) you must prepend a '.' or a '..' on the path to force the path resolver to use the current script as the file base.

Example of relative paths:
* ../../myscript.py
* ./myscript.groovy

Note that using relative paths is less efficient since the path lookup cannot be cached because the current directory used to resolve scripts depends on the current request context, context that is changing on each request or more may change during the same request.\
Also when a relative path points outside the web root directory then it will be truncated (i.e. trailing ../ removed) and resolved as an absolute path.

==== Resolving Action Scripts

When writing scripts or templates to handle request actions we usually want to treat the target documents of same type in the same manner. For example a `Folder` document will be always displayed as a folder, a `File` document as a file and so on.

So we need a mechanism to select the template or the script associated to an action depending on the target document type.

Note that this selection mechanism make sense only for document action scripts. It doesn't make sense for plain scripts (that are not bound to documents) since in this case you may not have a target document.

This aspect was solved by using a very simple and intuitive mechanism based on folder names:

Each application root folder may contain a sub-folder for each document type. This sub folder should use the same name as the document type.

This way each time an action script is resolved the resolver will look in the folder having the same name as the target document type. If it doesn't find any matching file it is looking in the folder corresponding to the super type of the current document type and so on. This lookup stops when a matching file is found or when no more super types exists.

As the `Document` type is the base types of all Nuxeo document types you may put in that folder the default files for every document action.

If no file matches then a default file (a fallback file) will be used to display a custom message. This default file is configurable at the application level. If the default file cannot be fond or was not defined then a 404 is send to the client.

Example: In the `default` application root you may have three folders:
* Document
* Folder
* Wiki

Let say you want to call the script bound to the `@@view` action of a `Wiki` document. Then the script resolver will first look into `Wiki` folder then if nothing is found and because `Wiki` is extending `Folder` it will look into `Folder` folder and then if nothing is found as `Folder` is extending `Document` it will look into Document folder. Finally if nothing is found the registered default script if any is used.

*Note* that when you have multiple web application roots this mechanism will searching the script in each root in turn until something is found.

== Getting Started

WebEngine is shipped in two flavors:
* a standalone server
* a Nuxeo EP module, that runs in a JBoss application server

Both of these versions provides the same functionalities and the same JARs are used on both platforms.
This is possible since WebEngine is build over the Nuxeo Runtime layer that works over any OSGi platform.
In both standalone and JBoss versions the OSGi framework is emulated by a Nuxeo component: `nuxeo-runtime-osgi`.

WebEngine is working on any platform supported by Nuxeo EP (UNIX-like systems, MAC OS X, Windows). Anyway in the case of MAC OS X there is a known problem and to be able to start WebEngine you need to remove the file `System/Library/Java/Extensions/AppleScriptEngine.jar` file.

=== Standalone server

The standalone server is the *light* version of WebEngine and doesn't requires an application server to work.

This means that Nuxeo services required by WebEngine are not exposed as session beans. Anyway, all of the functionalities present in the JBoss version are available in the standalone server.

The light version is embedding a Jetty HTTP server and by default binds the WebEngine instance to the root web context: `/`.

In the future, we plan to also provide a light version of WebEngine that will embed a GlassFish v3 server.

The light version is very useful for developing since the startup time is very fast (e.g. 2-3 seconds on my laptop using Java 6) - but can be also used in production.

==== Installation
<<<<<<< HEAD

To install the light version, download it from http://nuxeo.org/projects/webengine, unzip the content into a folder of your choice, and run `nxserver.sh` to launch the application.
=======
To install the light version download it from http://nuxeo.org/projects/webengine, unzip the content into a folder of your choice.
and run `nxserver.sh` to launch the application. Then go to http://localhost:8080.
>>>>>>> e58cf1fe

==== Launcher

To start WebEngine, simply run `./nxserver.sh` on linux or `nxserver.cmd` on windows.

The common options are:

* `-debug` - to start in debug mode. In this mode the launcher will wait for a Java debuger to connect.
* `-clear` - to cleanup cache before starting. This is needed if you add a JAR into `bundles` or `lib` directories - since the launcher is caching the classpath at the first start of the server.
* `-console` - to activate the server administration console

For more information on the launcher look into `nxserver.sh`

==== Requirements

* Java 5 or later - WebEngine is working fine on both Java 5 and 6.

=== Nuxeo EP module

WebEngine can be deployed as a Nuxeo EP module on a running Nuxeo server (that currently supports JBoss as application server).

In this version, WebEgnine is bound by default to the `/nuxeo/site` context path.

When deployed as a Nuxeo EP module, WebEngine will run in an application server so all required Nuxeo services will be exposed as session beans.

==== Installation

Install a Nuxeo EP product. Download the webengine components from http://www.nuxeo.org/projects/webengine:
* nuxeo-platform-rendering
* nuxeo-webengine-core
* nuxeo-webengine-wiki (optional)

Copy these JARs inside nuxeo.ear/plugins

Make sure you have nuxeo-runtime-scripting in your nuxeo.ear/system folder if not download and copy it into this folder.
Make sure you have the following JARs in your `nuxeo.ear/libs`:
* freemarker-2.3.11.jar
* json-lib-2.2.1-jdk15.jar
* ezmorph-0.9.jar

If they are not there, download them and copy into the `libs` folder (overwriting older versions if any)

In order to use Anonymous login you also need to deploy the optional Nuxeo EP module: `nuxeo-platform-anonymous-login`. In the standalone version this feature comes by default.

After JBoss is started go to http://localhost:8080/nuxeo/site.

==== Requirements

* JBoss 4.0.5 GA
* Nuxeo EP 5.2 - WebEngine is not working with older versions
* Java 5 - WebEngine is also working with Java 6 but other modules in JBoss may not work properly.

== Applications

Now that we've seen the main concepts used to build a web application, we can learn how to configure and assemble them to obtain a working application.
 
A Web  Application is a collection of configuration files, scripts, templates and other resources that are accessible remotely through a servlet. The WebEngine allows the definition of multiple applications. All these application data reside inside the root `web` directory.

An application may access any resources within the root `web` directory, but none outside it. This means that several applications may share data and reuse scripts.

An application is responsible for:
+ Resolving script or templates paths
+ Managing the custom configuration
+ Resolving path segments to documents
+ Managing the scripting and template engine

Web application data may be contributed by separate OSGi modules (JARs). Usually when a module wants to contribute it's own scripts and templates it is installing these files from the JAR inside the `web` root directory (this is done automatically by using an extension point - we will see this later in Configuration chapter).

It is recommended that modules should contribute files by creating a new directory into the `web` root and not by replacing existing files. The directory stacking mechanism can be used to override existing files if this is wanted. 

Applications are useful when you need to deploy multiple sites on the same server or when you want to customize an existing application but don't want your changes to modify the existing application. For example you need to override the document type `File` is handled vut only in your application scope.\
When hosting multiple sites using WebEngine it is better to separate these sites in applications rather than using a single application that will correctly dispatch request for each site by using mappings or other techniques. This ensure a better scalability since each application configuration is isolated from the others and each application will use its own cache.

Even if isolated at configuration level, applications may share script, template or static files.

=== Web Engine Servlet

All applications are served by a single servlet - the one that is bound in the web.xml file to the WebEngine. To create a WebEngine servlet you should define it as following (see `web/WEB-INF/web.xml` file):

{{{
  <servlet>
    <servlet-name>Nuxeo WebEngine Servlet</servlet-name>
    <servlet-class>
    org.nuxeo.ecm.webengine.servlet.WebServlet
    </servlet-class>
  </servlet>
}}}

To be able to use the Nuxeo EP repository from WebEngine you should also declare an authentication filter as following (see `web/WEB-INF/web.xml`)

{{{
  <filter>
    <display-name>WebEngine Authentication Filter</display-name>
    <filter-name>WebEngineAuthenticationFilter</filter-name>
    <filter-class>
      org.nuxeo.ecm.webengine.login.WebEngineAuthenticationFilter
    </filter-class>
    <init-param>
      <param-name>exclude</param-name>
      <param-value>/files</param-value>
    </init-param>
  </filter>
}}}

The `exclude` parameter is used to avoid filtering request having paths starting with the `/files` prefix since this prefix is used by WebEngine to locate static files as CSS, script and image files.

=== Application Configuration

Before talking about configuration format you should know that WebEngine is using the Nuxeo extension point mechanism to contribute configuration files.
A Nuxeo component may declare several extension points to let other components contributing custom configuration. These extension points are declared using XML files. Extensions contributed by other modules are also declared as XML files. For more information on how this works see the documentation of Nuxeo EP.

To define a new application you need to contribute a new application extension. This extension can live anywhere where accessible from `nuxeo-webengine-core` bundle (even in a JAR) but we recommend to place configuration files in `web/WEB-INF` directory.

As new applications are usually contributed by new modules (that are installed as JARs) this section will explain how to create a new application from a nuxeo module.

A WebEngine module, apart the configuration files may also deploy script and other resource files in the `web` directory. Here is a a complete example on how to create a new application and deploy new web resources and it is taken from the `nuxeo-webengine-wiki` module. In your module you need to deploy an XML component having a content similar with the following (see `nuxeo-webegine-wiki/OSGI-INF/wiki-deployment-contrib.xml`):

{{{
  <extension
    target="org.nuxeo.ecm.webengine.WebEngineComponent"
    point="install">
      <install guard="/WEB-INF/wiki-webapp.xml">
        <copy path="OSGI-INF/wiki-webapp.xml" target="/WEB-INF/wiki-webapp.xml" />
        <copy path="web/wiki" target="/" />
        <copy path="web/resources" target="/" />
        <append path="web/i18n/messages.properties" target="/i18n/messages.properties"/>
    </install>
  </extension>

  <extension
    target="org.nuxeo.ecm.webengine.WebEngineComponent"
    point="configuration">
      <configuration path="/WEB-INF/wiki-webapp.xml" />
  </extension>
}}}

The first extension point is delcaring all the files you want to copy from the JAR in the `web` directory the first time your module is loaded.
The `copy` directive is doing a directory or file copy by overwriting any existing file; the append directive is appending some file on an existing file.

The special `guard` attribute is specifying a file that will act as a guard to prevent re-deploying your web files each time you restart the server.
That is,if the `guard` file already exists, then the file deployment is skipped. This way, the startup time is improved and also you avoid overwriting your manual changes on the already deployed files.

The second extension is declaring the `/WEB-INF/wiki-webapp.xml` as a configuration file. This is also enabling the hot redeployment on that file.
If you don't want hot redeployment on your configuration file you need to add an extra attribute: *trackChanges="false"*

*Note* that it is also possible to deploy new applications without having to install a new JAR. To do this you need to edit an existing configuration file and add your application contribution there or to add a new configuration contribution (that declares your new configuration file). In future this will be improved and we plan to make possible to install and remove applications simply by adding / removing XML files into `web/WEB-INF`.

Now that you deployed you know how to deploy a new application we can look into the application extension point to see how an application can be configured.

Here is an example of an application configurtaion:

{{{
  <extension target="org.nuxeo.ecm.webengine.WebEngineComponent"
    point="application">
    <webapp id="myapp" extends="default">
      <repository>default</repository>
      <errorPage>error.groovy</errorPage>
      <roots>
        <root priority="0">default</root>
      </roots>
      <mappings>
        <mapping pattern="/search">
          <script>/common/search.ftl</script>
        </mapping>
      </mappings>
    </webapp>

  </extension>
}}}

* `extends` attribute is optional and means that the current application extends the configuration defined for the `default` application.\
* `repository` element is used to specify what repository this application will use (if any is used). It defaults to "default"
* `errorPage` element specify a script or template to be used to handle errors. It defaults to "error.ftl". There are also more default pages that you can configure using the elements:
** `indexPage` - called when a root request `/` is made in that application. Defaults to "index.ftl"
** `defaultPage` - called when a resource is not found and the application didn't triggered any error. Defaults to "default.ftl"
* `roots` used to declare the directory roots in that application. See Directory Stacking section for more information.
* `mappings` used to bypass the default mapping mechanism as discussed Path Mapping section. In our example the traversal path that exactly match `/search` will be redirected to the script `/common/searech.ftl`

*Note* that the configuration syntax may change in future.

=== Application Selection

We've seen how to define a new application. But how this application becomes selected for an incoming request?

This is done by defining rules to map request paths to applications.

*Note* that a single application can be mapped to multiple paths.

Here is an example fo such a mapping rule:

{{{
  <extension target="org.nuxeo.ecm.webengine.WebEngineComponent"
    point="application-mapping">
    <mapping path="/" webapp="default" />
    <mapping path="/repository" webapp="default" document="/default-domain" default="true" />
  </extension>
}}}

The mapping is done on path prefixes and the longest match win.

The first mapping rule is mapping the __default__ application to any path that starts with `/` path. This means any requests that is not matched to an application will be handled by the default application.

The second mapping rule is mapping the __default__ application to any path that starts with `/repository`.

Also the `document` attribute specify that when this rule matches the Document root should be set to `/default-domain`.

The `default` attribute is a little bit special. It tells that this mapping rule is the default one when trying to compute document paths.

Imagine in you display on a page the result of a search in the repository. Within the result you may have documents that are outside the scope of your application context. In order to be able to display such documents you need an URL (that your application is not aware of). In that case the `default` mapping rule will be used to compute the document URL.

For more details about what can be configured in both configuration layers, please see the Configuration chapter.

=== Directory Stacking

As we've seen earlier an application may define several roots inside the web root directory.

These roots are known as the application directory stack and are used to resolve scripts and templates.

Root directories are stacked given a priority so that the resolver will try each root in a the right priority order until a resource is found.

Directory Roots are mainly used to override templates and scripts or add new ones from external modules. By using the right priority for the root directories in the stack you may obtain the desired effect - overriding some existing resources without overriding some other ones.

Stacking is inherited when an application extends another application.

==== Example

Let's say module nuxeo-webengine-core contributed the `default` directory, nuxeo-webengine-wiki contributed the `wiki` directory and nuxeo-webengine-blogs the `blogs` directory.

The `wiki` folder contains scripts and templates that deals with `Wiki` and `WikiPage` document types, while the `blogs` folder declare the 
Then an application APP1 may use a stack: `wiki`, `default` and another application APP2 may use: `blogs`, `default`.
Both APP1 and APP2  will see the scripts that deal with common Nuxeo types (the ones from `default`) but APP1 will not see blog related scripts and APP2 will not see wiki related scripts.

Using the same mechanism you may change or hide only .css or .gif files creating thus skins.

=== Web Objects

Before talking about Web Objects we will recapitulate some things about traversal paths. We've seen that *request paths* are split into:
* an *application path*
* a *traversal path*
* and optionally a *trailing path*

The `traversal path` if any defines a sequence of documents that should be traversed before executing the request. The last document that is traversed (the last in the traversal object chain) is considered the target document of the request (this may be the root document itself) and the request will be executed in the context of that document.

We've also seen that you may have requests that doesn't generate any traversal path. In this case pure web scripting will be done (outside any document context). Also you should note that the documents in the traversal path are not necessarily the children of each other like in a repository path. The mechanism used to create the traversal path is up to the registered document resolver.

The documents in the traversal path will not be exposed as is in the request context but they will be wrapped inside a high level object - web oriented that is called WebOject. This is needed because the Nuxeo documents are repository oriented, they doesn't have any knowledge about the web context in which they are used. They doesn't know for example what is the URL used to access them, or what are the web actions that are enabled in the current web context.

For this reason before being exposed in the web context they are wrapped in a web sensitive object.

This means we need to map documents to a high level object that can hold web specific configuration like enabled web actions. 

A WebObject is primarily defining a set of actions that are available on the corresponding Document type. Here is an example:

{{{
  <extension target="org.nuxeo.ecm.webengine.WebEngineComponent"
    point="webObject">
    <requestHandler>org.nuxeo.ecm.webengine.DefaultRequestHandler</requestHandler>
    <object id="MyObject" extends="WebObject">
      <actions>
        <action id="view" enabled="true">
          <permission  expression="Read"/>
        </action>
        <action id="edit_page" enabled="true">
          <permission expression="Write" />
          <category>TABVIEW</category>
        </action>
        <action id="permissions_page" enabled="true">
          <permission expression="Write" />
          <category>TABVIEW</category>
        </action>
        <action id="print" enabled="true">
          <permission expression="Read" />
          <category>TOOLBOX</category>
        </action>
        <action id="delete" enabled="true" handler="org.nuxeo.ecm.webengine.actions.DeleteActionHandler">
          <permission expression="Write" />
          <category>TOOLBOX</category>
        </action>
        <action id="search" enabled="true" script="/common/search.ftl">
          <permission expression="Browse" />
        </action>
      </actions>
    </object>
  </extension>
}}}

You can see a that a web object can inherit from another object by using the `extends` attribute. This is useful if you want to avoid redefining generic actions or properties. By extending an existing object you create a new web object definition - you cannot modify the extended object.

You can control the way the request is processed (and the default document mapping method) by using the element: `requestHandler`.
This element is optional and defaults to `org.nuxeo.ecm.webengine.DefaultRequestHandler`.

As you can see the main usage of an Web Object is to define actions. For example the action `delete` has a guard that enable the action only if the current user has the `Write` permission on the target document. And the Java action handler is specified by the `handler` attribute.

Each action has a default handler so usually you don;'t need to define a handler only if you want to set your custom handler. Usually you will want to handle actions using scripts as in the last action defined below: the `search` action will invoke the script `/common.search.ftl` on the target document.

You can learn more about actions in the next section.

To bind a declared Web Object to a document type you need to use the `binding` extension point:

{{{
  <extension target="org.nuxeo.ecm.webengine.WebEngineComponent"
    point="binding">
    <binding type="Document" objectId="WebObject" />
    <binding type="MyDocument" objectId="MyObject" />
  </extension>
}}}

This will bind the `WebObject` object to the `Document` docuemnt type. This is the root of all types in Nuxeo EP - so this binding will be used as a fallback for every document type that is not explicitly bound.

The second declaration will bound the MyDocument type to an object named MyObject.

If you are declaring these bindings inside an application extension (as part of the application configuration) the bindings will be visible only to that application otherwise they are visible to all applications.

*Note* that Web Objects configuration syntax may change in future.

=== Actions

There are several pre-defined actions in the default webengine configuration. Here is a list of that actions:

+ view
+ print
+ edit
+ delete
+ create
+ update
+ getfile
+ addfile
+ deletefile

An action should be identified using a meaningful verb like 'doSomething' and can specify:
* a class to be used as the action handler
* a script to be invoked on the target document
* an enablement flag to be used to disable / enable the action
* a category that can be used to group actions
* a set of guards to restrict the action execution

Any of these action properties are optional - but the action will be useless if you do not specify one of them.

The first 2 properties the *action handler* and the *script* should be used to specify how the action will be executed.

As you seen you have two options: either using java code (if you want faster or advanced processing) either using a script (possibly a template) that will carry on the action execution. 

You can either use both properties to install a Java action execution handler and a template to be used to show the result of the execution. Or, more, you can install a handler and a groovy script then in the groovy script you may do some post processing and then call a template to show the result.

The action category can be used to filter or to group actions. For example, you may want to show only a set of actions that are enabled on a document filtered by a category.

Finally, the guards can be installed to restrict actions to be available only for some users. Guards are very flexible. To define a guard you can use complex logical expressions on other guards. We will name any guard that it is not a logical expression an atomic guard.

Here is a list of all supported atomic guards:

+ Permission Guard - restrict access by testing native Nuxeo EP document permissions.
+ User Guard - restrict access by testing the current user name
+ Group Guard - restrict access by testing the current group name
+ Type Guard - restrict access by testing the current document type
+ Schema Guard - restrict access by testing the presence of a schema in the current document type
+ Facet Guard - restrict access by testing the presence of a facet in the current document type
+ Script Guard - restrict access using random scripts. Any java scripting engine is supported

Example of a logical expression guard: `Write OR (user = foo OR group = bar )`. This means give permission on all users that have the `Write` permission on the document OR to a user named `foo` or all users from group `bar`.  

You can define actions as you want: you can map them to scripts or to Java code - it is up to you how you will use that action.

For how to retrieve available actions on the target document from a script, please refer to the Script Context chapter.

== Configuration

The configuration files are located in the `web/WEB-INF` directory.

The configuration files are hot deployable - this means you can modify the configuration and have your modifications visible without restarting the server. The same is true for any script and template files. The only exception is the `web.xml` file which declares the servlet used by WebEngine when deployed as a standalone servlet.

*Note* that the configuration files syntax may change in future versions.<|MERGE_RESOLUTION|>--- conflicted
+++ resolved
@@ -1,4 +1,4 @@
-
+﻿
 = Nuxeo WebEngine
 
 {toc}{/toc}
@@ -242,13 +242,8 @@
 The light version is very useful for developing since the startup time is very fast (e.g. 2-3 seconds on my laptop using Java 6) - but can be also used in production.
 
 ==== Installation
-<<<<<<< HEAD
-
-To install the light version, download it from http://nuxeo.org/projects/webengine, unzip the content into a folder of your choice, and run `nxserver.sh` to launch the application.
-=======
-To install the light version download it from http://nuxeo.org/projects/webengine, unzip the content into a folder of your choice.
-and run `nxserver.sh` to launch the application. Then go to http://localhost:8080.
->>>>>>> e58cf1fe
+
+To install the light version, download it from http://nuxeo.org/projects/webengine, unzip the content into a folder of your choice, and run `nxserver.sh` to launch the application. Then go to http://localhost:8080.
 
 ==== Launcher
 
