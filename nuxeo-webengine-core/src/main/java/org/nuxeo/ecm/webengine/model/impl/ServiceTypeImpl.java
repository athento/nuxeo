--- conflicted
+++ resolved
@@ -37,27 +37,16 @@
  *
  */
 public class ServiceTypeImpl extends AbstractResourceType implements ServiceType {
-<<<<<<< HEAD
-    // we are using arrays and not sets since the targetTypes and targetFacets have usually very small sizes  
+    // we are using arrays and not sets since the targetTypes and targetFacets have usually very small sizes
     protected String targetType;
-=======
-    // we are using arrays and not sets since the targetTypes and targetFacets have usually very small sizes
-    protected String[] targetTypes;
->>>>>>> 337fd778
     protected String[] targetFacets;
 
     public ServiceTypeImpl(ModuleImpl module, ResourceTypeImpl superType, String name, ClassProxy clazz) {
         super (module, superType, name, clazz);
     }
-<<<<<<< HEAD
-    
+
     public String getTargetType() {
         return targetType;
-=======
-
-    public String[] getTargetTypes() {
-        return targetTypes;
->>>>>>> 337fd778
     }
 
     public String[] getTargetFacets() {
