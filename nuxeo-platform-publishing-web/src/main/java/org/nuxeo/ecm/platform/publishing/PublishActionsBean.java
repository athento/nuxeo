/*
 * (C) Copyright 2007-2008 Nuxeo SAS (http://nuxeo.com/) and contributors.
 *
 * All rights reserved. This program and the accompanying materials
 * are made available under the terms of the GNU Lesser General Public License
 * (LGPL) version 2.1 which accompanies this distribution, and is available at
 * http://www.gnu.org/licenses/lgpl.html
 *
 * This library is distributed in the hope that it will be useful,
 * but WITHOUT ANY WARRANTY; without even the implied warranty of
 * MERCHANTABILITY or FITNESS FOR A PARTICULAR PURPOSE. See the GNU
 * Lesser General Public License for more details.
 *
 * Contributors:
 *     Narcis Paslaru
 *     Florent Guillaume
 */

package org.nuxeo.ecm.platform.publishing;

import java.io.Serializable;
import java.text.DateFormat;
import java.util.ArrayList;
import java.util.HashMap;
import java.util.HashSet;
import java.util.List;
import java.util.Locale;
import java.util.Map;
import java.util.Set;

import javax.faces.application.FacesMessage;
import javax.faces.context.FacesContext;
import javax.security.auth.login.LoginContext;
import javax.security.auth.login.LoginException;

import org.apache.commons.logging.Log;
import org.apache.commons.logging.LogFactory;
import org.jboss.seam.ScopeType;
import org.jboss.seam.annotations.Destroy;
import org.jboss.seam.annotations.In;
import org.jboss.seam.annotations.Name;
import org.jboss.seam.annotations.Observer;
import org.jboss.seam.annotations.RequestParameter;
import org.jboss.seam.annotations.Scope;
import org.jboss.seam.annotations.Transactional;
import org.jboss.seam.annotations.WebRemote;
import org.jboss.seam.core.Events;
import org.jboss.seam.core.FacesMessages;
import org.nuxeo.ecm.core.api.ClientException;
import org.nuxeo.ecm.core.api.CoreSession;
import org.nuxeo.ecm.core.api.DocumentModel;
import org.nuxeo.ecm.core.api.DocumentModelList;
import org.nuxeo.ecm.core.api.DocumentModelTree;
import org.nuxeo.ecm.core.api.DocumentModelTreeNode;
import org.nuxeo.ecm.core.api.DocumentRef;
import org.nuxeo.ecm.core.api.IdRef;
import org.nuxeo.ecm.core.api.PagedDocumentsProvider;
import org.nuxeo.ecm.core.api.event.CoreEvent;
import org.nuxeo.ecm.core.api.event.CoreEventConstants;
import org.nuxeo.ecm.core.api.event.DocumentEventCategories;
import org.nuxeo.ecm.core.api.event.impl.CoreEventImpl;
import org.nuxeo.ecm.core.api.impl.DocumentModelTreeImpl;
import org.nuxeo.ecm.core.api.impl.DocumentModelTreeNodeImpl;
import org.nuxeo.ecm.core.api.repository.Repository;
import org.nuxeo.ecm.core.api.repository.RepositoryManager;
import org.nuxeo.ecm.core.api.security.SecurityConstants;
import org.nuxeo.ecm.core.schema.FacetNames;
import org.nuxeo.ecm.core.schema.TypeService;
import org.nuxeo.ecm.core.search.api.client.query.QueryException;
import org.nuxeo.ecm.platform.actions.Action;
import org.nuxeo.ecm.platform.events.api.DocumentMessageProducer;
import org.nuxeo.ecm.platform.events.api.EventMessage;
import org.nuxeo.ecm.platform.events.api.delegate.DocumentMessageProducerBusinessDelegate;
import org.nuxeo.ecm.platform.events.api.impl.DocumentMessageImpl;
import org.nuxeo.ecm.platform.publishing.api.PublishActions;
import org.nuxeo.ecm.platform.publishing.api.PublishingInformation;
import org.nuxeo.ecm.platform.publishing.api.PublishingService;
import org.nuxeo.ecm.platform.ui.web.api.NavigationContext;
import org.nuxeo.ecm.platform.ui.web.api.WebActions;
import org.nuxeo.ecm.platform.ui.web.model.SelectDataModel;
import org.nuxeo.ecm.platform.ui.web.model.SelectDataModelRow;
import org.nuxeo.ecm.platform.ui.web.model.impl.SelectDataModelImpl;
import org.nuxeo.ecm.platform.ui.web.model.impl.SelectDataModelRowEvent;
import org.nuxeo.ecm.platform.versioning.api.VersioningManager;
import org.nuxeo.ecm.platform.workflow.api.client.events.EventNames;
import org.nuxeo.ecm.webapp.documentsLists.DocumentsListsManager;
import org.nuxeo.ecm.webapp.helpers.EventManager;
import org.nuxeo.ecm.webapp.helpers.ResourcesAccessor;
import org.nuxeo.ecm.webapp.querymodel.QueryModelActions;
import org.nuxeo.ecm.webapp.security.PrincipalListManager;
import org.nuxeo.runtime.api.Framework;

/**
 * This Seam bean manages the publishing tab.
 *
 * @author Narcis Paslaru
 * @author Florent Guillaume
 */

@Name("publishActions")
@Scope(ScopeType.CONVERSATION)
@Transactional
public class PublishActionsBean implements PublishActions, Serializable {

    private static final long serialVersionUID = 1L;

    private static final Log log = LogFactory.getLog(PublishActionsBean.class);

    private static final String PUBLISH_DOCUMENT = "PUBLISH_DOCUMENT";

    protected static final String DOMAIN_SECTIONS = "DOMAIN_SECTIONS";

    private static final String DOMAIN_TYPE = "Domain";

    @In(create = true)
    protected transient WebActions webActions;

    @In(create = true)
    protected transient VersioningManager versioningManager;

<<<<<<< HEAD
    @In(create = true)
    protected transient CoreSession documentManager;

    @In(create = true)
    protected NuxeoPrincipal currentUser;
=======
    @In(create = true, required = true)
    protected transient NavigationContext navigationContext;

    @In(create = true, required = false)
    protected transient CoreSession documentManager;
>>>>>>> 3ea9957d

    @In(create = true)
    protected transient DocumentsListsManager documentsListsManager;

    @In(create = true)
<<<<<<< HEAD
    protected transient DeleteActions deleteActions;
=======
    protected transient PrincipalListManager principalListManager;
>>>>>>> 3ea9957d

    @In(create = true)
    protected transient QueryModelActions queryModelActions;

<<<<<<< HEAD
=======
    @In(create = true, required = false)
    protected transient FacesMessages facesMessages;

>>>>>>> 3ea9957d
    @In(create = true)
    protected transient ResourcesAccessor resourcesAccessor;

    @RequestParameter
    private String unPublishSectionRef;

    // hierarchy of existing sections
    private transient SelectDataModel sectionsModel;

    // list of selected sections
    private List<DocumentModelTreeNode> selectedSections;

    // map to store for each sections the existing published proxies
    // XXX AT: see if there is a better way to retrieve/store this information
    // (see #getPublicationInformation)
    private Map<String, DocumentModel> existingPublishedProxy;

    private transient DocumentMessageProducer docMsgProducer;

    private transient PublishingService publishingService;

    private String comment;

    private static Set<String> sectionRootTypes;

    private static Set<String> sectionTypes;

    public Set<String> getSectionRootTypes() {
        if (sectionRootTypes == null) {
            sectionRootTypes = getTypeNamesForFacet("MasterPublishSpace");
            if (sectionRootTypes == null) {
                sectionRootTypes = new HashSet<String>();
                sectionRootTypes.add("SectionRoot");
            }
        }
        return sectionRootTypes;
    }

    public Set<String> getSectionTypes() {
        if (sectionTypes == null) {
            sectionTypes = getTypeNamesForFacet("PublishSpace");
            if (sectionTypes == null) {
                sectionTypes = new HashSet<String>();
                sectionTypes.add("Section");
            }
        }
        return sectionTypes;

    }

    private DocumentMessageProducer getDocumentMessageProducer()
            throws Exception {
        if (docMsgProducer == null) {
            docMsgProducer = DocumentMessageProducerBusinessDelegate.getRemoteDocumentMessageProducer();
        }
        return docMsgProducer;
    }

    /*
     * Called by publish_buttons.xhtml
     */
    public List<Action> getActionsForPublishDocument() {
        return webActions.getActionsList(PUBLISH_DOCUMENT);
    }

    private Set<String> getTypeNamesForFacet(String facetName) {
        TypeService schemaService;
        try {
            // XXX should use getService(SchemaManager.class)
            schemaService = (TypeService) Framework.getRuntime().getComponent(
                    TypeService.NAME);
        } catch (Exception e) {
            log.error("Exception in retrieving publish spaces : ", e);
            return null;
        }

        Set<String> publishRoots = schemaService.getTypeManager().getDocumentTypeNamesForFacet(
                facetName);
        if (publishRoots == null || publishRoots.isEmpty()) {
            return null;
        }
        return publishRoots;
    }

    // TODO move this class to nuxeo-core-api
    /**
     * Helper class to run something with an unrestricted session.
     * <p>
     * The caller should implement the run() method.
     *
     * @author Florent Guillaume
     */
    protected static abstract class UnrestrictedSessionRunner {

        protected String repositoryName;

        protected CoreSession unrestrictedSession;

        protected Object misc;

        public UnrestrictedSessionRunner(String repositoryName, Object misc)
                throws ClientException {
            this.repositoryName = repositoryName;
            this.misc = misc;
        }

        public void runUnrestricted() throws ClientException {
            LoginContext loginContext;
            try {
                loginContext = Framework.login();
            } catch (LoginException e) {
                throw new ClientException(e);
            }
            try {
                Repository repository;
                try {
                    RepositoryManager repositoryManager = Framework.getService(RepositoryManager.class);
                    repository = repositoryManager.getRepository(repositoryName);
                } catch (ClientException e) {
                    throw e;
                } catch (Exception e) {
                    throw new ClientException(e);
                }
                if (repository == null) {
                    throw new ClientException("Cannot get repository " +
                            repositoryName);
                }
                try {
                    unrestrictedSession = repository.open();
                } catch (ClientException e) {
                    throw e;
                } catch (Exception e) {
                    throw new ClientException(e);
                }
                try {
                    /*
                     * Call user code.
                     */
                    run();
                } finally {
                    try {
                        repository.close(unrestrictedSession);
                    } catch (ClientException e) {
                        throw e;
                    } catch (Exception e) {
                        throw new ClientException(e);
                    }
                }
            } finally {
                try {
                    loginContext.logout();
                } catch (LoginException e) {
                    throw new ClientException(e);
                }
            }
        }

        /**
         * This method will run with {@link #unrestrictedSession} available. The
         * field {@link #misc}, suitably cast, can be used to pass values back
         * to the caller.
         *
         * @throws ClientException
         */
        public abstract void run() throws ClientException;

    }

    protected void getSectionsSelectModel() throws ClientException {
        String repositoryName = navigationContext.getCurrentDocument().getRepositoryName();

        /*
         * Get the section list from an unrestricted session.
         */
        new UnrestrictedSessionRunner(repositoryName, null) {
            @Override
            public void run() throws ClientException {
                getSectionRootTypes();
                getSectionTypes();
                DocumentModelTree sections = new DocumentModelTreeImpl();
                DocumentModelList domains = unrestrictedSession.getChildren(
                        unrestrictedSession.getRootDocument().getRef(),
                        DOMAIN_TYPE);
                for (DocumentModel domain : domains) {
                    for (String sectionRootNameType : sectionRootTypes) {
                        DocumentModelList children = unrestrictedSession.getChildren(
                                domain.getRef(), sectionRootNameType);
                        for (DocumentModel sectionRoot : children) {
                            String sectionRootPath = sectionRoot.getPathAsString();
                            for (String sectionNameType : sectionTypes) {
                                accumulateAvailableSections(sections,
                                        sectionRootPath, sectionNameType);
                            }
                        }
                    }
                }

                // check for already selected sections
                DocumentModel currentDocument = navigationContext.getCurrentDocument();
                DocumentRef currentDocRef = currentDocument.getRef();
                DocumentRef currentParentRef = currentDocument.getParentRef();
                existingPublishedProxy = new HashMap<String, DocumentModel>();
                DocumentModelList publishedProxies = documentManager.getProxies(
                        currentDocRef, null);
                for (DocumentModel pProxy : publishedProxies) {
                    for (DocumentModelTreeNode node : sections) {
                        DocumentRef proxyParentRef = pProxy.getParentRef();
                        DocumentRef sectionRef = node.getDocument().getRef();
                        if (sectionRef.equals(proxyParentRef)) {
                            String versionLabel = versioningManager.getVersionLabel(pProxy);
                            node.setVersion(versionLabel);
                            existingPublishedProxy.put(proxyParentRef.toString(),
                                    pProxy);
                            if (!sectionRef.equals(currentParentRef)) {
                                // when looking at a proxy, don't check itself
                                addSelectedSection(node);
                            }
                            break;
                        }
                    }
                }

                SelectDataModel model = new SelectDataModelImpl(
                        SECTIONS_DOCUMENT_TREE, sections, getSelectedSections());
                model.addSelectModelListener(PublishActionsBean.this);
                // XXX AT: see if cache is useful
                // cacheUpdateNotifier.addCacheListener(model);
                setSectionsModel(model);

            }

        }.runUnrestricted();

    }

    private void accumulateAvailableSections(DocumentModelTree sections,
            String sectionRootPath, String sectionNameType)
            throws ClientException {

        Object[] params = new Object[] { sectionRootPath, sectionNameType };

        PagedDocumentsProvider sectionsProvider = null;
        try {
            sectionsProvider = queryModelActions.get(DOMAIN_SECTIONS).getResultsProvider(
                    params);
        } catch (QueryException e) {
            throw new ClientException(String.format("Invalid search query. "
                    + "Check the \"%s\" QueryModel configuration",
                    DOMAIN_SECTIONS), e);
        }
        sectionsProvider.rewind();
        DocumentModelList mainSections = sectionsProvider.getCurrentPage();

        while (sectionsProvider.isNextPageAvailable()) {
            mainSections.addAll(sectionsProvider.getNextPage());
        }

        int firstLevel = sectionRootPath.split("/").length + 1;

        for (DocumentModel currentSection : mainSections) {
            if (documentManager.hasPermission(currentSection.getRef(),
                    SecurityConstants.READ)) {
                int currentLevel = currentSection.getPathAsString().split("/").length;
                DocumentModelTreeNode node = new DocumentModelTreeNodeImpl(
                        currentSection, currentLevel - firstLevel);
                sections.add(node);
            }
        }
    }

    // TODO move to protected
    public DocumentModelList getProxies(DocumentModel docModel)
            throws ClientException {
        if (docModel == null) {
            return null;
        } else {
            return documentManager.getProxies(docModel.getRef(), null);
        }
    }

    // TODO move to protected
    public List<PublishingInformation> getPublishingInformation(
            DocumentModel docModel) throws ClientException {
        DocumentModelList proxies = getProxies(docModel);
        if (proxies == null) {
            return null;
        }
        List<PublishingInformation> info = new ArrayList<PublishingInformation>(
                proxies.size());
        for (DocumentModel proxy : proxies) {
            DocumentRef parentRef = proxy.getParentRef();
            DocumentModel section = null;
            try {
                section = documentManager.getDocument(parentRef);
            } catch (ClientException e) {
            }
            info.add(new PublishingInformation(proxy, section));
        }
        return info;
    }

    /*
     * Called by action DOCUMENT_PUBLISH.
     */
    public String publishDocument() throws ClientException {
        DocumentModel docToPublish = navigationContext.getCurrentDocument();

        if (documentManager.getLock(docToPublish.getRef()) != null) {
            facesMessages.add(FacesMessage.SEVERITY_WARN,
                    resourcesAccessor.getMessages().get(
                            "error.document.locked.for.publish"));
            return null;
        }

        List<DocumentModelTreeNode> selectedSections = getSelectedSections();
        if (selectedSections.isEmpty()) {
            facesMessages.add(FacesMessage.SEVERITY_WARN,
                    resourcesAccessor.getMessages().get(
                            "publish.no_section_selected"));

            return null;
        }

        log.debug("selected " + selectedSections.size() + " sections");

        /**
         * Proxies for which we need a moderation. Let's request the moderation
         * after the document manager session has been saved to avoid conflicts
         * in between sync txn and async txn that can start before the end of
         * the sync txn.
         */
        List<DocumentModel> forModeration = new ArrayList<DocumentModel>();

        for (DocumentModelTreeNode section : selectedSections) {
            boolean moderation = !isAlreadyPublishedInSection(docToPublish,
                    section.getDocument());

            DocumentModel proxy = publishDocument(docToPublish,
                    section.getDocument());

            if (moderation && !isReviewer(proxy)) {
                forModeration.add(proxy);
            }
        }

        // A document is considered published if it doesn't have
        // approval from section's manager
        boolean published = false;
        if (selectedSections.size() > forModeration.size()) {
            published = true;
        }

        if (published) {

            // notifyEvent(org.nuxeo.ecm.webapp.helpers.EventNames.DOCUMENT_PUBLISHED,
            // null, comment,
            // null, docToPublish);

            comment = null;
            facesMessages.add(FacesMessage.SEVERITY_INFO,
                    resourcesAccessor.getMessages().get("document_published"),
                    resourcesAccessor.getMessages().get(docToPublish.getType()));
        }

        if (!forModeration.isEmpty()) {
            // notifyEvent(org.nuxeo.ecm.webapp.helpers.EventNames.DOCUMENT_SUBMITED_FOR_PUBLICATION,
            // null, comment,
            // null, docToPublish);
            comment = null;
            facesMessages.add(FacesMessage.SEVERITY_INFO,
                    resourcesAccessor.getMessages().get(
                            "document_submitted_for_publication"),
                    resourcesAccessor.getMessages().get(docToPublish.getType()));
            for (DocumentModel proxy : forModeration) {
                notifyEvent(
                        org.nuxeo.ecm.webapp.helpers.EventNames.PROXY_PUSLISHING_PENDING,
                        null, comment, null, proxy);
            }
        }

        setSectionsModel(null);

        return null;
    }

    public boolean isReviewer(DocumentModel dm) throws ClientException {
        return documentManager.hasPermission(dm.getRef(),
                SecurityConstants.WRITE);
    }

    // TODO move to protected
    public boolean isAlreadyPublishedInSection(DocumentModel doc,
            DocumentModel section) throws ClientException {
        // XXX We need refetch here for the new one but we should add this to
        // the seam cache somewhere.
        for (PublishingInformation each : getPublishingInformation(doc)) {
            // FIXME do a better comparison using ref directly. Need to test a
            // bit more since it appears to fail.
            // Furthermore, current DocumentModel implementation performs remote
            // call to get the Path.
            if (each.getSection().getPathAsString().equals(
                    section.getPathAsString())) {
                return true;
            }
        }
        return false;
    }

    /*
     * Called by action WORKLIST_PUBLISH.
     */
    public String publishWorkList() throws ClientException {
        return publishDocumentList(DocumentsListsManager.DEFAULT_WORKING_LIST);
    }

    public String publishDocumentList(String listName) throws ClientException {

        List<DocumentModel> docs2Publish = documentsListsManager.getWorkingList(listName);
        DocumentModel target = navigationContext.getCurrentDocument();

        if (!getSectionTypes().contains(target.getType())) {
            return null;
        }

        int nbPublishedDocs = 0;
        for (DocumentModel doc : docs2Publish) {
            if (!documentManager.hasPermission(doc.getParentRef(),
                    SecurityConstants.WRITE)) {
                continue;
            }

            if (doc.isProxy()) {
                // TODO copy also copies security. just recreate a proxy.
                documentManager.copy(doc.getRef(), target.getRef(),
                        doc.getName());
                nbPublishedDocs++;
            } else {
                if (doc.hasFacet(FacetNames.PUBLISHABLE)) {
                    documentManager.publishDocument(doc, target);
                    nbPublishedDocs++;
                } else {
                    log.info("Attempted to publish non-publishable document " +
                            doc.getTitle());
                }
            }
        }

        Object[] params = { nbPublishedDocs };
        facesMessages.add(FacesMessage.SEVERITY_INFO, "#0 " +
                resourcesAccessor.getMessages().get("n_published_docs"), params);

        if (nbPublishedDocs < docs2Publish.size()) {
            facesMessages.add(FacesMessage.SEVERITY_WARN,
                    resourcesAccessor.getMessages().get(
                            "selection_contains_non_publishable_docs"));
        }

        EventManager.raiseEventsOnDocumentChildrenChange(navigationContext.getCurrentDocument());
        return null;
    }

    /*
     * Called locally and also by FileManageActionsBean.moveWithId
     */
    public DocumentModel publishDocument(final DocumentModel docToPublish,
            final DocumentModel section) throws ClientException {

        // Must have READ on target section
        if (!documentManager.hasPermission(section.getRef(),
                SecurityConstants.READ)) {
            throw new ClientException(
                    "Cannot publish because not enough rights");
        }

        if (!docToPublish.isProxy()) {
            Locale locale = FacesContext.getCurrentInstance().getViewRoot().getLocale();
            DateFormat dateFormat = DateFormat.getDateInstance(DateFormat.FULL,
                    locale);
            docToPublish.setProperty("dublincore", "issued",
                    dateFormat.getCalendar());
        }

        DocumentModel proxy;

        /*
         * If not enough rights to creating content, bypass rights since READ is
         * enough for publishing.
         */
        if (!documentManager.hasPermission(section.getRef(),
                SecurityConstants.ADD_CHILDREN)) {
            String repositoryName = docToPublish.getRepositoryName();
            DocumentModel[] misc = new DocumentModel[] { null };
            new UnrestrictedSessionRunner(repositoryName, misc) {
                @Override
                public void run() throws ClientException {

                    if (!docToPublish.isProxy()) {
                        unrestrictedSession.saveDocument(docToPublish);
                    }
                    DocumentModel proxy = unrestrictedSession.publishDocument(
                            docToPublish, section);
                    unrestrictedSession.save();

                    // Fire an event for the publication workflow.
                    // NuxeoPrincipal principal = (NuxeoPrincipal)
                    // FacesContext.getCurrentInstance().getExternalContext().getUserPrincipal();
                    // eventManager.raiseEventsOnDocumentSubmitedForPublication(docToPublish,
                    // section, principal, comment);

                    Map<String, Serializable> eventInfo = new HashMap<String, Serializable>();
                    eventInfo.put("targetSection", section.getName());
                    String[] validators = getPublishingService().getValidatorsFor(
                            proxy);
                    StringBuilder recips = new StringBuilder();
                    for (String user : validators) {
                        boolean isUser = principalListManager.getPrincipalType(user) == PrincipalListManager.USER_TYPE;
                        recips.append((isUser ? "user:" : "group:") + user +
                                "|");
                    }
                    eventInfo.put("recipients", recips.substring(0,
                            recips.length() - 1));

                    notifyEvent(
                            org.nuxeo.ecm.webapp.helpers.EventNames.DOCUMENT_SUBMITED_FOR_PUBLICATION,
                            eventInfo, comment, null, docToPublish);

                    /*
                     * Invalidate dashboard items using Seam since a publishing
                     * workflow might have been started. XXX We need to do it
                     * here since the workflow starts in a message driven bean
                     * in a async way. Not sure we can optimize right now.
                     */
                    Events.instance().raiseEvent(
                            org.nuxeo.ecm.platform.workflow.api.client.events.EventNames.WORKFLOW_NEW_STARTED);

                    ((DocumentModel[]) misc)[0] = proxy; // pass to caller
                }
            }.runUnrestricted();
            proxy = misc[0]; // get info from inner method

<<<<<<< HEAD
                notifyEvent(
                        org.nuxeo.ecm.webapp.helpers.EventNames.DOCUMENT_SUBMITED_FOR_PUBLICATION,
                        eventInfo, comment, null, docToPublish);

                // To invalidate dashboard items since a publishing workflow
                // might have
                // been started.
                // XXX We need to do it here since the workflow starts in a
                // message
                // driven bean in a async way. Not sure we can optimize right
                // now.
                Events.instance().raiseEvent(EventNames.WORKFLOW_NEW_STARTED);

                // Close the unrestricted session.
                CoreInstance.getInstance().close(unrestrictedSession);

                // Logout the system session.
                // Note, this is not necessary to take further actions here
                // regarding the user session.
                loginCtx.logout();
            } catch (Exception e) {
                throw new ClientException(e.getMessage());
            }
=======
>>>>>>> 3ea9957d
        } else {
            if (!docToPublish.isProxy()) {
                documentManager.saveDocument(docToPublish);
            }
            proxy = documentManager.publishDocument(docToPublish, section);
            documentManager.save();
            // fire an event for the publication workflow
            // NuxeoPrincipal principal = (NuxeoPrincipal)
            // FacesContext.getCurrentInstance().getExternalContext().getUserPrincipal();
            // eventManager.raiseEventsOnDirectDocumentPublish(docToPublish,
            // section, principal, comment);
            Map<String, Serializable> eventInfo = new HashMap<String, Serializable>();
            eventInfo.put("targetSection", section.getName());
            notifyEvent(
                    org.nuxeo.ecm.webapp.helpers.EventNames.DOCUMENT_PUBLISHED,
                    eventInfo, comment, null, docToPublish);
        }

        return proxy;
    }

    @Destroy
    public void destroy() {
    }

    /*
     * Called by Seam remoting.
     */
    @WebRemote
    public String processRemoteSelectRowEvent(String docRef, Boolean selection)
            throws ClientException {
        log.debug("Selection processed  : " + docRef);
        List<SelectDataModelRow> sections = getSectionsModel().getRows();

        SelectDataModelRow rowToSelect = null;
        DocumentModelTreeNode node = null;

        for (SelectDataModelRow d : sections) {
            if (((DocumentModelTreeNode) d.getData()).getDocument().getRef().toString().equals(
                    docRef)) {
                node = (DocumentModelTreeNode) d.getData();
                rowToSelect = d;
                break;
            }
        }
        if (node == null) {
            return "ERROR : DataNotFound";
        }

        rowToSelect.setSelected(selection);
        if (selection) {
            getSelectedSections().add(node);
        } else {
            getSelectedSections().remove(node);
        }

        return "OK";
    }

    /*
     * Called by document_publish.xhtml
     */
    public SelectDataModel getSectionsModel() throws ClientException {
        if (sectionsModel == null) {
            getSectionsSelectModel();
        }
        return sectionsModel;
    }

    protected void setSectionsModel(SelectDataModel sectionsModel) {
        this.sectionsModel = sectionsModel;
    }

    @Observer(value = EventNames.DOCUMENT_SELECTION_CHANGED, create = false, inject = false)
    public void cancelTheSections() {
        setSectionsModel(null);
        setSelectedSections(null);
        existingPublishedProxy = null;
    }

    /**
     * @deprecated Unused.
     */
    @Deprecated
    public void processSelectRowEvent(SelectDataModelRowEvent event) {
    }

    public List<DocumentModelTreeNode> getSelectedSections() {
        log.debug("getSelectedSections");
        if (selectedSections == null) {
            selectedSections = new ArrayList<DocumentModelTreeNode>();

        }
        return selectedSections;
    }

    private void addSelectedSection(DocumentModelTreeNode section) {
        if (selectedSections == null) {
            selectedSections = new ArrayList<DocumentModelTreeNode>();
        }

        Boolean sectionAlreadySelected = false;
        for (DocumentModelTreeNode node : selectedSections) {
            if (node.getDocument().getRef().equals(
                    section.getDocument().getRef())) {
                sectionAlreadySelected = true;
                break;
            }
        }
        if (!sectionAlreadySelected) {
            selectedSections.add(section);
        }
    }

    public void setSelectedSections(List<DocumentModelTreeNode> selectedSections) {
        log.debug("Set Selected Sections");
        this.selectedSections = selectedSections;
    }

    public void notifyEvent(String eventId,
            Map<String, Serializable> properties, String comment,
            String category, DocumentModel dm) throws ClientException {

        // Default category
        if (category == null) {
            category = DocumentEventCategories.EVENT_DOCUMENT_CATEGORY;
        }

        if (properties == null) {
            properties = new HashMap<String, Serializable>();
        }

        properties.put(CoreEventConstants.REPOSITORY_NAME,
                documentManager.getRepositoryName());
        properties.put(CoreEventConstants.SESSION_ID,
                documentManager.getSessionId());
        properties.put(CoreEventConstants.DOC_LIFE_CYCLE,
                dm.getCurrentLifeCycleState());

        CoreEvent event = new CoreEventImpl(eventId, dm, properties,
                documentManager.getPrincipal(), category, comment);

        EventMessage message = new DocumentMessageImpl(dm, event);

        try {
            getDocumentMessageProducer().produce(message);
        } catch (Exception e) {
            throw new ClientException(e);
        }

    }

    // TODO move to protected
    public void unPublishDocument(DocumentModel proxy) throws ClientException {
        documentManager.removeDocument(proxy.getRef());
        documentManager.save();
        try {
            notifyEvent(
                    org.nuxeo.ecm.webapp.helpers.EventNames.DOCUMENT_UNPUBLISHED,
                    null, comment, null, navigationContext.getCurrentDocument());
        } catch (Exception e) {
            throw new ClientException(e);
        }
    }

    // TODO move to protected
    public void unPublishDocuments(List<DocumentModel> documentsList)
            throws ClientException {
        Object[] params = { documentsList.size() };
        List<DocumentRef> documentsRef = new ArrayList<DocumentRef>();
        for (DocumentModel document : documentsList) {
            documentsRef.add(document.getRef());
            if (document.isProxy() && document.getSourceId() != null) {
                try {
                    String proxySourceId = documentManager.getDocument(
                            new IdRef(document.getSourceId())).getSourceId();
                    notifyEvent(
                            org.nuxeo.ecm.webapp.helpers.EventNames.DOCUMENT_UNPUBLISHED,
                            null,
                            null,
                            null,
                            documentManager.getDocument(new IdRef(proxySourceId)));

                } catch (Exception e) {
                    throw new ClientException(e);
                }
            }

        }

        // remove from the current selection list
        documentsListsManager.resetWorkingList(DocumentsListsManager.CURRENT_DOCUMENT_SELECTION);

        documentManager.removeDocuments(documentsRef.toArray(new DocumentRef[0]));
        documentManager.save();

        facesMessages.add(FacesMessage.SEVERITY_INFO,
                resourcesAccessor.getMessages().get("n_unpublished_docs"),
                params);
    }

    /*
     * Called by document_publish.xhtml
     */
    public String unPublishDocument() throws ClientException {

        for (DocumentModelTreeNode section : getSelectedSections()) {

            if (section.getDocument().getRef().toString().equals(
                    unPublishSectionRef)) {

                for (DocumentModel doc : getProxies(navigationContext.getCurrentDocument())) {

                    if (doc.getParentRef().toString().equals(
                            unPublishSectionRef)) {
                        unPublishDocument(doc);
                        facesMessages.add(FacesMessage.SEVERITY_INFO,
                                resourcesAccessor.getMessages().get(
                                        "document_unpublished"),
                                resourcesAccessor.getMessages().get(
                                        doc.getType()));

                    }
                }
            }
        }
        setSectionsModel(null);
        setSelectedSections(null);
        return null;
    }

    /*
     * Called by action CURRENT_SELECTION_UNPUBLISH.
     */
    public void unPublishDocumentsFromCurrentSelection() throws ClientException {
        if (!documentsListsManager.isWorkingListEmpty(DocumentsListsManager.CURRENT_DOCUMENT_SECTION_SELECTION)) {
            unPublishDocuments(documentsListsManager.getWorkingList(DocumentsListsManager.CURRENT_DOCUMENT_SECTION_SELECTION));
        } else {
            log.debug("No selectable Documents in context to process unpublish on...");
        }
        log.debug("Unpublish the selected document(s) ...");
    }

    /*
     * Called by section_clipboard.xhtml
     */
    public List<Action> getActionsForSectionSelection() {
        return webActions.getUnfiltredActionsList(DocumentsListsManager.CURRENT_DOCUMENT_SECTION_SELECTION +
                "_LIST");
    }

    protected PublishingService getPublishingService() throws ClientException {
        if (publishingService == null) {
            // local call first
            publishingService = Framework.getLocalService(PublishingService.class);
            if (publishingService == null) {
                try {
                    publishingService = Framework.getService(PublishingService.class);
                } catch (Exception e) {
                    throw new ClientException(e);
                }
            }
        }
        return publishingService;
    }

    /*
     * Called by publish_buttons.xhtml
     */
    public String getComment() {
        return comment;
    }

    /*
     * Called by publish_buttons.xhtml
     */
    public void setComment(String comment) {
        this.comment = comment;
    }

}<|MERGE_RESOLUTION|>--- conflicted
+++ resolved
@@ -118,39 +118,24 @@
     @In(create = true)
     protected transient VersioningManager versioningManager;
 
-<<<<<<< HEAD
-    @In(create = true)
-    protected transient CoreSession documentManager;
-
-    @In(create = true)
-    protected NuxeoPrincipal currentUser;
-=======
     @In(create = true, required = true)
     protected transient NavigationContext navigationContext;
 
     @In(create = true, required = false)
     protected transient CoreSession documentManager;
->>>>>>> 3ea9957d
 
     @In(create = true)
     protected transient DocumentsListsManager documentsListsManager;
 
     @In(create = true)
-<<<<<<< HEAD
-    protected transient DeleteActions deleteActions;
-=======
     protected transient PrincipalListManager principalListManager;
->>>>>>> 3ea9957d
 
     @In(create = true)
     protected transient QueryModelActions queryModelActions;
 
-<<<<<<< HEAD
-=======
     @In(create = true, required = false)
     protected transient FacesMessages facesMessages;
 
->>>>>>> 3ea9957d
     @In(create = true)
     protected transient ResourcesAccessor resourcesAccessor;
 
@@ -691,32 +676,6 @@
             }.runUnrestricted();
             proxy = misc[0]; // get info from inner method
 
-<<<<<<< HEAD
-                notifyEvent(
-                        org.nuxeo.ecm.webapp.helpers.EventNames.DOCUMENT_SUBMITED_FOR_PUBLICATION,
-                        eventInfo, comment, null, docToPublish);
-
-                // To invalidate dashboard items since a publishing workflow
-                // might have
-                // been started.
-                // XXX We need to do it here since the workflow starts in a
-                // message
-                // driven bean in a async way. Not sure we can optimize right
-                // now.
-                Events.instance().raiseEvent(EventNames.WORKFLOW_NEW_STARTED);
-
-                // Close the unrestricted session.
-                CoreInstance.getInstance().close(unrestrictedSession);
-
-                // Logout the system session.
-                // Note, this is not necessary to take further actions here
-                // regarding the user session.
-                loginCtx.logout();
-            } catch (Exception e) {
-                throw new ClientException(e.getMessage());
-            }
-=======
->>>>>>> 3ea9957d
         } else {
             if (!docToPublish.isProxy()) {
                 documentManager.saveDocument(docToPublish);
