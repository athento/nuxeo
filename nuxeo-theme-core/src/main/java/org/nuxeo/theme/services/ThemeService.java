/*
 * (C) Copyright 2006-2007 Nuxeo SAS <http://nuxeo.com> and others
 *
 * All rights reserved. This program and the accompanying materials
 * are made available under the terms of the Eclipse Public License v1.0
 * which accompanies this distribution, and is available at
 * http://www.eclipse.org/legal/epl-v10.html
 *
 * Contributors:
 *     Jean-Marc Orliaguet, Chalmers
 *
 * $Id$
 */

package org.nuxeo.theme.services;

import java.io.File;
import java.io.IOException;
import java.net.MalformedURLException;
import java.net.URL;
import java.util.ArrayList;
import java.util.HashMap;
import java.util.List;
import java.util.Map;

import org.apache.commons.logging.Log;
import org.apache.commons.logging.LogFactory;
import org.nuxeo.runtime.model.ComponentContext;
import org.nuxeo.runtime.model.ComponentName;
import org.nuxeo.runtime.model.DefaultComponent;
import org.nuxeo.runtime.model.Extension;
import org.nuxeo.runtime.model.Reloadable;
import org.nuxeo.runtime.model.RuntimeContext;
import org.nuxeo.theme.ApplicationType;
import org.nuxeo.theme.CachingDef;
import org.nuxeo.theme.Manager;
import org.nuxeo.theme.NegotiationDef;
import org.nuxeo.theme.Registrable;
import org.nuxeo.theme.RegistryType;
import org.nuxeo.theme.ViewDef;
import org.nuxeo.theme.engines.EngineType;
import org.nuxeo.theme.models.ModelType;
import org.nuxeo.theme.perspectives.PerspectiveType;
import org.nuxeo.theme.presets.PaletteParser;
import org.nuxeo.theme.presets.PaletteType;
import org.nuxeo.theme.presets.PresetType;
import org.nuxeo.theme.resources.BankImport;
import org.nuxeo.theme.resources.BankManager;
import org.nuxeo.theme.resources.ResourceBank;
import org.nuxeo.theme.resources.ResourceType;
import org.nuxeo.theme.templates.TemplateEngineType;
import org.nuxeo.theme.themes.ThemeDescriptor;
import org.nuxeo.theme.themes.ThemeIOException;
import org.nuxeo.theme.themes.ThemeManager;
import org.nuxeo.theme.themes.ThemeParser;
import org.nuxeo.theme.themes.ThemeSet;
import org.nuxeo.theme.themes.ThemeSetEntry;
import org.nuxeo.theme.types.Type;
import org.nuxeo.theme.types.TypeFamily;
import org.nuxeo.theme.types.TypeRegistry;
import org.nuxeo.theme.views.ViewType;

public class ThemeService extends DefaultComponent implements Reloadable {

    public static final ComponentName ID = new ComponentName(
            "org.nuxeo.theme.services.ThemeService");

    private static final Log log = LogFactory.getLog(ThemeService.class);

    private Map<String, Registrable> registries = new HashMap<String, Registrable>();

    private RuntimeContext context;

    // collect all registered extensions here to be able to reload the
    // registries.
    protected List<Extension> extensions = new ArrayList<Extension>();

    public Map<String, Registrable> getRegistries() {
        return registries;
    }

    public Registrable getRegistry(String name) {
        return registries.get(name);
    }

    public synchronized void addRegistry(String name, Registrable registry) {
        registries.put(name, registry);
    }

    public synchronized void removeRegistry(String name) {
        Registrable registry = registries.get(name);
        if (registry != null) {
            registry.clear();
        }
        registries.remove(name);
    }

    @Override
    public void reload(ComponentContext context) throws Exception {
        deactivate(context);
        activate(context);
        for (Extension xt : extensions) {
            doRegisterExtension(xt);
        }
        applicationStarted(context);
    }

    @Override
    public void activate(ComponentContext ctx) {
        context = ctx.getRuntimeContext();
<<<<<<< HEAD
        registries = new HashMap<String, Registrable>();
        Manager.initializeProtocols();
=======
>>>>>>> 7c76b043
        log.debug("Theme service activated");
    }

    @Override
    public void deactivate(ComponentContext ctx) {
<<<<<<< HEAD
        registries = null;
        Manager.resetProtocols();
=======
        for (Registrable registry : registries.values()) {
            registry.clear();
        }
        registries.clear();
        context = null;
>>>>>>> 7c76b043
        log.debug("Theme service deactivated");
    }

    @Override
    public void applicationStarted(ComponentContext context) throws Exception {
        // themes registered as contributions
        for (ThemeDescriptor themeDescriptor : ThemeManager.getThemeDescriptors()) {
            registerTheme(themeDescriptor);
        }
        // custom themes located on the file-system
        registerCustomThemes();

        ThemeManager.updateThemeDescriptors();

        // setup resource banks
        BankManager.setupBanks();
    }

    @Override
    public void registerExtension(Extension extension) {
        if (doRegisterExtension(extension)) {
            extensions.add(extension);
        }
    }

    public boolean doRegisterExtension(Extension extension) {
        String xp = extension.getExtensionPoint();
        if (xp.equals("registries")) {
            registerRegistryExtension(extension);
        } else if (xp.equals("elements") || xp.equals("fragments")
                || xp.equals("formats") || xp.equals("format-filters")
                || xp.equals("standalone-filters") || xp.equals("negotiations")
                || xp.equals("shortcuts") || xp.equals("vocabularies")) {
            registerTypeExtension(extension);
        } else if (xp.equals("applications")) {
            registerApplicationExtension(extension);
        } else if (xp.equals("perspectives")) {
            registerPerspectiveExtension(extension);
        } else if (xp.equals("engines")) {
            registerEngineExtension(extension);
        } else if (xp.equals("template-engines")) {
            registerTemplateEngineExtension(extension);
        } else if (xp.equals("themes")) {
            registerThemeExtension(extension);
        } else if (xp.equals("themesets")) {
            registerThemeSetExtension(extension);
        } else if (xp.equals("presets")) {
            registerPresetExtension(extension);
        } else if (xp.equals("views")) {
            registerViewExtension(extension);
        } else if (xp.equals("models")) {
            registerModelExtension(extension);
        } else if (xp.equals("resources")) {
            registerResourceExtension(extension);
        } else if (xp.equals("banks")) {
            registerBank(extension);
        } else {
            log.warn(String.format("Unknown extension point: %s", xp));
            return false;
        }
        return true;
    }

    @Override
    public void unregisterExtension(Extension extension) {
        if (doUnregisterExtension(extension)) {
            extensions.remove(extension);
        }
    }

    public boolean doUnregisterExtension(Extension extension) {
        String xp = extension.getExtensionPoint();
        if (xp.equals("registries")) {
            unregisterRegistryExtension(extension);
        } else if (xp.equals("elements") || xp.equals("fragments")
                || xp.equals("formats") || xp.equals("format-filters")
                || xp.equals("standalone-filters") || xp.equals("engines")
                || xp.equals("template-engines") || xp.equals("negotiations")
                || xp.equals("perspectives") || xp.equals("applications")
                || xp.equals("shortcuts") || xp.equals("vocabularies")
                || (xp.equals("presets")) || xp.equals("views")
                || xp.equals("themes") || xp.equals("themesets")) {
            unregisterTypeExtension(extension);
        } else if (xp.equals("resources")) {
            unregisterResourceExtension(extension);
        } else if (xp.equals("views")) {
            unregisterViewExtension(extension);
        } else if (xp.equals("models")) {
            unregisterModelExtension(extension);
        } else if (xp.equals("banks")) {
            unregisterBank(extension);
        } else {
            log.warn(String.format("Unknown extension point: %s", xp));
            return false;
        }
        return true;
    }

    private void registerRegistryExtension(Extension extension) {
        Object[] contribs = extension.getContributions();
        for (Object contrib : contribs) {
            RegistryType registryType = (RegistryType) contrib;
            Registrable registry = null;
            try {
                registry = (Registrable) context.loadClass(
                        registryType.getClassName()).newInstance();
            } catch (Exception e) {
                log.warn("Could not create registry: " + registryType.getName()
                        + "(" + registryType.getClassName() + ")");
            }
            if (registry != null) {
                addRegistry(registryType.getName(), registry);
            }
        }
    }

    private void unregisterRegistryExtension(Extension extension) {
        Object[] contribs = extension.getContributions();
        for (Object contrib : contribs) {
            RegistryType registryType = (RegistryType) contrib;
            removeRegistry(registryType.getName());
        }
    }

    private void registerTypeExtension(Extension extension) {
        Object[] contribs = extension.getContributions();
        TypeRegistry typeRegistry = (TypeRegistry) getRegistry("types");
        for (Object contrib : contribs) {
            typeRegistry.register((Type) contrib);
        }
    }

    private void unregisterTypeExtension(Extension extension) {
        Object[] contribs = extension.getContributions();
        TypeRegistry typeRegistry = (TypeRegistry) getRegistry("types");
        if (typeRegistry != null) {
            for (Object contrib : contribs) {
                typeRegistry.unregister((Type) contrib);
            }
        }
    }

    private void registerApplicationExtension(Extension extension) {
        Object[] contribs = extension.getContributions();
        TypeRegistry typeRegistry = (TypeRegistry) getRegistry("types");
        for (Object contrib : contribs) {
            ApplicationType application = (ApplicationType) contrib;

            ApplicationType oldApplication = (ApplicationType) typeRegistry.lookup(
                    TypeFamily.APPLICATION, application.getTypeName());

            if (oldApplication == null) {
                String templateEngine = application.getTemplateEngine();
                if (templateEngine == null) {
                    final String defaultTemplateEngine = ThemeManager.getDefaultTemplateEngineName();
                    log.warn(String.format(
                            "Please set the 'template-engine' attribute on <application root=\"%s\" template-engine=\"...\"> (default is '%s')",
                            application.getRoot(), defaultTemplateEngine));
                    application.setTemplateEngine(defaultTemplateEngine);
                }
                typeRegistry.register(application);

            } else {
                // Merge properties from already registered application
                final String templateEngine = application.getTemplateEngine();
                if (templateEngine != null) {
                    oldApplication.setTemplateEngine(templateEngine);
                }

                NegotiationDef negotiation = application.getNegotiation();
                if (negotiation != null) {
                    NegotiationDef oldNegotiation = oldApplication.getNegotiation();
                    if (oldNegotiation == null) {
                        oldNegotiation = new NegotiationDef();
                        oldApplication.setNegotiation(oldNegotiation);
                    }
                    if (negotiation.getStrategy() != null) {
                        oldNegotiation.setStrategy(negotiation.getStrategy());
                    }
                    if (negotiation.getDefaultTheme() != null) {
                        oldNegotiation.setDefaultTheme(negotiation.getDefaultTheme());
                    }
                    if (negotiation.getDefaultPerspective() != null) {
                        oldNegotiation.setDefaultPerspective(negotiation.getDefaultPerspective());
                    }
                    if (negotiation.getDefaultEngine() != null) {
                        oldNegotiation.setDefaultEngine(negotiation.getDefaultEngine());
                    }
                }

                CachingDef resourceCaching = application.getResourceCaching();
                if (resourceCaching != null) {
                    CachingDef oldResourceCaching = oldApplication.getResourceCaching();
                    if (oldResourceCaching == null) {
                        oldResourceCaching = new CachingDef();
                        oldApplication.setResourceCaching(oldResourceCaching);
                    }
                    if (resourceCaching.getLifetime() != null) {
                        oldResourceCaching.setLifetime(resourceCaching.getLifetime());
                    }
                }

                CachingDef styleCaching = application.getStyleCaching();
                if (styleCaching != null) {
                    CachingDef oldStyleCaching = oldApplication.getStyleCaching();
                    if (oldStyleCaching == null) {
                        oldStyleCaching = new CachingDef();
                        oldApplication.setStyleCaching(oldStyleCaching);
                    }
                    if (styleCaching.getLifetime() != null) {
                        oldStyleCaching.setLifetime(styleCaching.getLifetime());
                    }
                }

                Map<String, ViewDef> viewDefs = application.getViewDefs();
                if (!viewDefs.isEmpty()) {
                    Map<String, ViewDef> oldViewDefs = oldApplication.getViewDefs();
                    for (Map.Entry<String, ViewDef> entry : viewDefs.entrySet()) {
                        oldViewDefs.put(entry.getKey(), entry.getValue());
                    }
                }
            }
        }
    }

    private void registerPerspectiveExtension(Extension extension) {
        Object[] contribs = extension.getContributions();
        TypeRegistry typeRegistry = (TypeRegistry) getRegistry("types");
        for (Object contrib : contribs) {
            PerspectiveType perspective = (PerspectiveType) contrib;
            if (!perspective.getName().matches("[a-z0-9_\\-]+")) {
                log.error("Perspective names may only contain lowercase alphanumeric characters, underscores and hyphens ");
                continue;
            }
            typeRegistry.register(perspective);
        }
    }

    private void registerEngineExtension(Extension extension) {
        Object[] contribs = extension.getContributions();
        TypeRegistry typeRegistry = (TypeRegistry) getRegistry("types");
        for (Object contrib : contribs) {
            EngineType engine = (EngineType) contrib;
            if (!engine.getName().matches("[a-z0-9_\\-]+")) {
                log.error("Rendering engine names may only contain lowercase alphanumeric characters, underscores and hyphens ");
                continue;
            }
            typeRegistry.register(engine);
        }
    }

    private void registerTemplateEngineExtension(Extension extension) {
        Object[] contribs = extension.getContributions();
        TypeRegistry typeRegistry = (TypeRegistry) getRegistry("types");
        for (Object contrib : contribs) {
            TemplateEngineType engine = (TemplateEngineType) contrib;
            if (!engine.getName().matches("[a-z0-9_\\-]+")) {
                log.error("Template engine names may only contain lowercase alphanumeric characters, underscores and hyphens ");
                continue;
            }
            typeRegistry.register(engine);
        }
    }

    private void registerThemeExtension(Extension extension) {
        Object[] contribs = extension.getContributions();
        TypeRegistry typeRegistry = (TypeRegistry) getRegistry("types");

        for (Object contrib : contribs) {
            ThemeDescriptor themeDescriptor = (ThemeDescriptor) contrib;
            themeDescriptor.setContext(extension.getContext());
            themeDescriptor.setConfigured(true);

            // register the theme descriptor even if the theme fails to load
            typeRegistry.register(themeDescriptor);
        }
    }

    private void registerTheme(ThemeDescriptor themeDescriptor) {
        String src = themeDescriptor.getSrc();
        if (src == null) {
            themeDescriptor.setLoadingFailed(true);
            log.error("Could not load theme, source not set. ");
            return;
        }
        try {
            final boolean preload = true;
            ThemeParser.registerTheme(themeDescriptor, preload);
        } catch (ThemeIOException e) {
            log.error("Could not register theme: " + src + " " + e.getMessage());
        }
    }

    private void registerThemeSetExtension(Extension extension) {
        Object[] contribs = extension.getContributions();
        TypeRegistry typeRegistry = (TypeRegistry) getRegistry("types");

        for (Object contrib : contribs) {
            ThemeSet themeSet = (ThemeSet) contrib;
            String name = themeSet.getName();

            ThemeSet oldThemeSet = (ThemeSet) typeRegistry.lookup(
                    TypeFamily.THEMESET, name);

            if (oldThemeSet == null) {
                typeRegistry.register(themeSet);
            } else {
                for (ThemeSetEntry theme : themeSet.getThemes()) {
                    String themeName = theme.getName();
                    ThemeSetEntry oldTheme = oldThemeSet.getTheme(themeName);
                    if (oldTheme == null) {
                        oldTheme = new ThemeSetEntry(themeName);
                        oldThemeSet.setTheme(oldTheme);
                    }
                    for (String feature : theme.getFeatures()) {
                        oldThemeSet.addFeatureToTheme(themeName, feature);
                    }
                }

            }
        }
    }

    private void registerCustomThemes() {
        TypeRegistry typeRegistry = (TypeRegistry) getRegistry("types");
        for (File file : ThemeManager.getCustomThemeFiles()) {
            ThemeDescriptor themeDescriptor = new ThemeDescriptor();
            themeDescriptor.setConfigured(false);

            String src = null;
            try {
                src = String.format("file://%s", file.getCanonicalPath());
            } catch (Exception e) {
                themeDescriptor.setLoadingFailed(true);
                log.error("Could not read theme file: " + src);
                continue;
            }

            themeDescriptor.setSrc(src);

            try {
                final boolean preload = true;
                ThemeParser.registerTheme(themeDescriptor, preload);
            } catch (ThemeIOException e) {
                log.error("Could not register theme: " + src + " "
                        + e.getMessage());
                continue;
            }
            typeRegistry.register(themeDescriptor);
        }
        log.debug("Registered local themes");
    }

    private void registerPresetExtension(Extension extension) {
        Object[] contribs = extension.getContributions();
        RuntimeContext extensionContext = extension.getContext();
        TypeRegistry typeRegistry = (TypeRegistry) getRegistry("types");
        for (Object contrib : contribs) {
            if (contrib instanceof PaletteType) {
                registerPalette((PaletteType) contrib, extensionContext);
            } else {
                typeRegistry.register((Type) contrib);
            }
        }
    }

    private void registerPalette(PaletteType palette,
            RuntimeContext extensionContext) {
        TypeRegistry typeRegistry = (TypeRegistry) getRegistry("types");
        String paletteName = palette.getName();
        String src = palette.getSrc();
        String category = palette.getCategory();
        URL url = null;
        try {
            url = new URL(src);
        } catch (MalformedURLException e) {
            url = extensionContext.getResource(src);
        }

        if (url != null) {
            typeRegistry.register(palette);
            Map<String, String> entries = PaletteParser.parse(url);
            for (Map.Entry<String, String> entry : entries.entrySet()) {
                PresetType preset = new PresetType(entry.getKey(),
                        entry.getValue(), paletteName, category, "", "");
                typeRegistry.register(preset);
            }
        }
    }

    private void registerViewExtension(Extension extension) {
        Object[] contribs = extension.getContributions();
        TypeRegistry typeRegistry = (TypeRegistry) getRegistry("types");
        for (Object contrib : contribs) {
            ViewType viewType = (ViewType) contrib;
            String templateEngineAttr = viewType.getTemplateEngine();
            final String viewName = viewType.getViewName();
            if (templateEngineAttr == null) {
                final String defaultTemplateEngineName = ThemeManager.getDefaultTemplateEngineName();
                templateEngineAttr = defaultTemplateEngineName;
                log.warn(String.format(
                        "Please set the 'template-engine' attribute on <view name=\"%s\" template-engine=\"...\"> (using default '%s')",
                        viewName, defaultTemplateEngineName));
            } else {
                for (String templateEngineName : templateEngineAttr.split(",")) {
                    viewType.setTemplateEngine(templateEngineName);
                    typeRegistry.register(viewType);
                }
            }
        }
    }

    private void unregisterViewExtension(Extension extension) {
        Object[] contribs = extension.getContributions();
        TypeRegistry typeRegistry = (TypeRegistry) getRegistry("types");
        if (typeRegistry != null) {
            for (Object contrib : contribs) {
                typeRegistry.unregister((ViewType) contrib);
            }
        }
    }

    private void registerModelExtension(Extension extension) {
        Object[] contribs = extension.getContributions();
        TypeRegistry typeRegistry = (TypeRegistry) getRegistry("types");
        ThemeManager themeManager = (ThemeManager) getRegistry("themes");
        for (Object contrib : contribs) {
            ModelType modelType = (ModelType) contrib;
            final String modelTypeName = modelType.getTypeName();
            final ModelType oldModelType = (ModelType) typeRegistry.lookup(
                    TypeFamily.MODEL, modelTypeName);
            if (oldModelType != null) {
                if (oldModelType.getClassName().equals(modelType.getClassName())) {
                    log.debug("Model type '" + modelTypeName + "' ("
                            + oldModelType.getClassName()
                            + ") has already been registered.");
                } else {
                    log.warn("Failed to reregister model type '"
                            + modelTypeName + "' ("
                            + oldModelType.getClassName() + "). The new class "
                            + modelType.getClassName() + " will be ignored.");
                }
                continue;
            }
            typeRegistry.register(modelType);
            themeManager.registerModelByClassname(modelType);
        }
    }

    private void unregisterModelExtension(Extension extension) {
        Object[] contribs = extension.getContributions();
        TypeRegistry typeRegistry = (TypeRegistry) getRegistry("types");
        ThemeManager themeManager = (ThemeManager) getRegistry("themes");
        if (typeRegistry != null) {
            for (Object contrib : contribs) {
                ModelType modelType = (ModelType) contrib;
                themeManager.unregisterModelByClassname(modelType);
                typeRegistry.unregister(modelType);
            }
        }
    }

    private void registerResourceExtension(Extension extension) {
        Object[] contribs = extension.getContributions();
        TypeRegistry typeRegistry = (TypeRegistry) getRegistry("types");
        RuntimeContext extensionContext = extension.getContext();
        for (Object contrib : contribs) {
            if (contrib instanceof ResourceType) {
                ResourceType resourceType = (ResourceType) contrib;
                typeRegistry.register(resourceType);
            } else if (contrib instanceof BankImport) {
                BankImport bankImport = (BankImport) contrib;
                String bankName = bankImport.getBankName();
                String collection = bankImport.getCollection();
                String srcFilePath = bankImport.getSrcFilePath();
                URL srcFileUrl = extensionContext.getResource(srcFilePath);
                if (srcFileUrl == null) {
                    log.error("Could not import bank resources: " + srcFilePath
                            + " (resource not found)");
                    continue;
                }
                try {
                    BankManager.importBankData(bankName, collection, srcFileUrl);
                } catch (IOException e) {
                    log.error("Could not import bank resources: " + srcFilePath
                            + " (" + e.getMessage() + ")");
                }
            }
        }
        ThemeManager themeManager = (ThemeManager) getRegistry("themes");
        themeManager.updateResourceOrdering();
    }

    private void unregisterResourceExtension(Extension extension) {
        Object[] contribs = extension.getContributions();
        TypeRegistry typeRegistry = (TypeRegistry) getRegistry("types");
        ThemeManager themeManager = (ThemeManager) getRegistry("themes");
        RuntimeContext extensionContext = extension.getContext();
        for (Object contrib : contribs) {
            if (contrib instanceof ResourceType) {
                ResourceType resourceType = (ResourceType) contrib;
                typeRegistry.unregister(resourceType);
                themeManager.unregisterResourceOrdering(resourceType);
            } else if (contrib instanceof BankImport) {
                BankImport bankImport = (BankImport) contrib;
                String bankName = bankImport.getBankName();
                String srcFilePath = bankImport.getSrcFilePath();
                // TODO
            }
        }
    }

    private void registerBank(Extension extension) {
        Object[] contribs = extension.getContributions();
        TypeRegistry typeRegistry = (TypeRegistry) getRegistry("types");
        for (Object contrib : contribs) {
            if (contrib instanceof ResourceBank) {
                ResourceBank resourceBank = (ResourceBank) contrib;
                typeRegistry.register(resourceBank);
            }
        }
    }

    private void unregisterBank(Extension extension) {
        Object[] contribs = extension.getContributions();
        TypeRegistry typeRegistry = (TypeRegistry) getRegistry("types");
        for (Object contrib : contribs) {
            if (contrib instanceof ResourceBank) {
                ResourceBank resourceBank = (ResourceBank) contrib;
                typeRegistry.unregister(resourceBank);
            }
        }
    }

}<|MERGE_RESOLUTION|>--- conflicted
+++ resolved
@@ -108,26 +108,18 @@
     @Override
     public void activate(ComponentContext ctx) {
         context = ctx.getRuntimeContext();
-<<<<<<< HEAD
-        registries = new HashMap<String, Registrable>();
         Manager.initializeProtocols();
-=======
->>>>>>> 7c76b043
         log.debug("Theme service activated");
     }
 
     @Override
     public void deactivate(ComponentContext ctx) {
-<<<<<<< HEAD
-        registries = null;
-        Manager.resetProtocols();
-=======
         for (Registrable registry : registries.values()) {
             registry.clear();
         }
         registries.clear();
         context = null;
->>>>>>> 7c76b043
+        Manager.resetProtocols();
         log.debug("Theme service deactivated");
     }
 
