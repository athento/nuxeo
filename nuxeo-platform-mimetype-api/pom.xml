<project xmlns="http://maven.apache.org/POM/4.0.0" xmlns:xsi="http://www.w3.org/2001/XMLSchema-instance" xsi:schemaLocation="http://maven.apache.org/POM/4.0.0 http://maven.apache.org/maven-v4_0_0.xsd">
  <modelVersion>4.0.0</modelVersion>

  <parent>
    <groupId>org.nuxeo.ecm.platform</groupId>
    <artifactId>nuxeo-platform-parent</artifactId>
<<<<<<< HEAD
    <version>5.1.5-SNAPSHOT</version>
=======
    <version>5.2-SNAPSHOT</version>
>>>>>>> 23b5c6a2
  </parent>

  <artifactId>nuxeo-platform-mimetype-api</artifactId>
  <name>Nuxeo MimeType Service - API</name>
  <description>Nuxeo Enterprise Platform: MimeType Service API.</description>

  <dependencies>
    <dependency>
      <groupId>org.nuxeo.runtime</groupId>
      <artifactId>nuxeo-runtime</artifactId>
    </dependency>
    <dependency>
      <groupId>org.nuxeo.ecm.core</groupId>
      <artifactId>nuxeo-core-api</artifactId>
    </dependency>
  </dependencies>

</project><|MERGE_RESOLUTION|>--- conflicted
+++ resolved
@@ -4,11 +4,7 @@
   <parent>
     <groupId>org.nuxeo.ecm.platform</groupId>
     <artifactId>nuxeo-platform-parent</artifactId>
-<<<<<<< HEAD
-    <version>5.1.5-SNAPSHOT</version>
-=======
     <version>5.2-SNAPSHOT</version>
->>>>>>> 23b5c6a2
   </parent>
 
   <artifactId>nuxeo-platform-mimetype-api</artifactId>
