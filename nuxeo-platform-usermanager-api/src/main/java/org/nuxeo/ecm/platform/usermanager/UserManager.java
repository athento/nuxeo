--- conflicted
+++ resolved
@@ -135,17 +135,6 @@
     Boolean areUsersReadOnly() throws ClientException;
 
     /**
-<<<<<<< HEAD
-=======
-     * Sets the user directory name.
-     *
-     * @param userDirectoryName the user directory name.
-     * @throws ClientException
-     */
-    void setUserDirectoryName(String userDirectoryName) throws ClientException;
-
-    /**
->>>>>>> 56acb312
      * Gets the user directory name.
      *
      * @return the user directory name.
@@ -154,17 +143,6 @@
     String getUserDirectoryName() throws ClientException;
 
     /**
-<<<<<<< HEAD
-=======
-     * Sets the user email field.
-     *
-     * @param userEmailField the email field.
-     * @throws ClientException
-     */
-    void setUserEmailField(String userEmailField) throws ClientException;
-
-    /**
->>>>>>> 56acb312
      * Gets the user email field.
      *
      * @return the user email field.
@@ -173,29 +151,7 @@
     String getUserEmailField() throws ClientException;
 
     /**
-<<<<<<< HEAD
-     * Gets the user search fields, the fields to use when a fulltext search is
-=======
-     * Sets the user search fields, the fields to use when a user search is
-     * done. All fields use substring match by default.
-     *
-     * @param userSearchFields the search fields.
-     * @throws ClientException
-     */
-    void setUserSearchFields(Set<String> userSearchFields) throws ClientException;
-
-
-    /**
-     * Sets the user search fields, the fields to use when a user search is
-     * done. The map values allow for selection between substring and exact match.
-     *
-     * @param userSearchFields map with field names as keys and values in exact / substring
-     */
-    void setUserSearchFields(Map<String, MatchType> userSearchFields) throws ClientException;
-
-    /**
-     * Gets the user search fields, the fields to use when a user search is
->>>>>>> 56acb312
+     * Gets the user search fields, the fields to use when a principal search is
      * done.
      *
      * @return the search fields.
@@ -204,17 +160,6 @@
     Set<String> getUserSearchFields() throws ClientException;
 
     /**
-<<<<<<< HEAD
-=======
-     * Sets the group directory name.
-     *
-     * @param groupDirectoryName the user directory name.
-     * @throws ClientException
-     */
-    void setGroupDirectoryName(String groupDirectoryName) throws ClientException;
-
-    /**
->>>>>>> 56acb312
      * Gets the group directory name.
      *
      * @return the group directory name.
@@ -223,17 +168,6 @@
     String getGroupDirectoryName() throws ClientException;
 
     /**
-<<<<<<< HEAD
-=======
-     * Sets the group members field.
-     *
-     * @param groupMembersField the members field.
-     * @throws ClientException
-     */
-    void setGroupMembersField(String groupMembersField) throws ClientException;
-
-    /**
->>>>>>> 56acb312
      * Gets the group members field.
      *
      * @return the group members field.
@@ -242,17 +176,6 @@
     String getGroupMembersField() throws ClientException;
 
     /**
-<<<<<<< HEAD
-=======
-     * Sets the group sub-groups field.
-     *
-     * @param groupSubGroupsField the sub-groups field.
-     * @throws ClientException
-     */
-    void setGroupSubGroupsField(String groupSubGroupsField) throws ClientException;
-
-    /**
->>>>>>> 56acb312
      * Gets the group sub-groups field.
      *
      * @return the sub-groups field.
@@ -261,17 +184,6 @@
     String getGroupSubGroupsField() throws ClientException;
 
     /**
-<<<<<<< HEAD
-=======
-     * Sets the group parentGroups field.
-     *
-     * @param groupParentGroupsField the parentGroups field.
-     * @throws ClientException
-     */
-    void setGroupParentGroupsField(String groupParentGroupsField) throws ClientException;
-
-    /**
->>>>>>> 56acb312
      * Gets the group parent-groups field.
      *
      * @return the parent-groups field.
@@ -280,23 +192,9 @@
     String getGroupParentGroupsField() throws ClientException;
 
     /**
-<<<<<<< HEAD
      * Gets the anonymous user id.
      *
      * @return the anonymous user id, or the default one if none is defined.
-=======
-     * Sets the anonymous user properties.
-     *
-     * @param anonymousUser the anonymous user properties.
-     * @throws ClientException
-     */
-    void setAnonymousUser(Map<String, String> anonymousUser) throws ClientException;
-
-    /**
-     * Gets the anonymous user id.
-     *
-     * @return the anonymous user id, or null if none is defined.
->>>>>>> 56acb312
      * @throws ClientException
      */
     String getAnonymousUserId() throws ClientException;
@@ -307,11 +205,7 @@
      * @param descriptor the descriptor as parsed from xml, merged from the
      *            previous one if it exists.
      */
-<<<<<<< HEAD
     void setConfiguration(UserManagerDescriptor descriptor)
             throws ClientException;
-=======
-    String ANONYMOUS_USER_ID_KEY = "__id__";
->>>>>>> 56acb312
 
 }