--- conflicted
+++ resolved
@@ -7,14 +7,8 @@
   xmlns:nxu="http://nuxeo.org/nxweb/util"
   xmlns:nxh="http://nuxeo.org/nxweb/html"
   xmlns:nxd="http://nuxeo.org/nxweb/document"
-<<<<<<< HEAD
   xmlns:nxdir="http://nuxeo.org/nxdirectory">
-  
-=======
-  xmlns:nxdir="http://nuxeo.org/nxdirectory"
-  xmlns:t="http://myfaces.apache.org/tomahawk">
 
->>>>>>> f83dcf6b
 <c:forEach var="field" items="#{columns}">
 
   <nxu:column rendered="#{field.type != 'special'}">
@@ -31,13 +25,8 @@
 
     <nxu:dataList var="item" value="#{doc[field.schemaName][field.fieldName]}"
       rendered="#{field.jsfComponent == 't:dataList'}">
-<<<<<<< HEAD
-      <h:inputText value="#{item}" styleClass="dataInputText" />
+      <h:outputText value="#{item}" styleClass="dataInputText" />
     </nxu:dataList>
-=======
-      <h:outputText value="#{item}" styleClass="dataInputText" />
-    </t:dataList>
->>>>>>> f83dcf6b
 
     <h:outputText value="#{doc[field.schemaName][field.fieldName]}"
       class="dataInputText" rendered="#{field.jsfComponent=='h:inputTextarea'}" />
