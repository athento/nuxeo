/*
 * (C) Copyright 2011 Nuxeo SA (http://nuxeo.com/) and contributors.
 *
 * All rights reserved. This program and the accompanying materials
 * are made available under the terms of the GNU Lesser General Public License
 * (LGPL) version 2.1 which accompanies this distribution, and is available at
 * http://www.gnu.org/licenses/lgpl.html
 *
 * This library is distributed in the hope that it will be useful,
 * but WITHOUT ANY WARRANTY; without even the implied warranty of
 * MERCHANTABILITY or FITNESS FOR A PARTICULAR PURPOSE. See the GNU
 * Lesser General Public License for more details.
 *
 * Contributors:
 *     Sun Seng David TAN
 *     Florent Guillaume
 *     Benoit Delbosc
 *     Antoine Taillefer
 */
package org.nuxeo.functionaltests;

import static java.util.concurrent.TimeUnit.SECONDS;

import java.io.File;
import java.lang.reflect.Constructor;
import java.lang.reflect.Field;
import java.lang.reflect.Method;
import java.net.MalformedURLException;
import java.net.URI;
import java.net.URL;
import java.net.URLClassLoader;
import java.util.ArrayList;
import java.util.Arrays;
import java.util.List;
import java.util.jar.Attributes;
import java.util.jar.JarFile;

import org.browsermob.proxy.ProxyServer;
import org.junit.AfterClass;
import org.junit.BeforeClass;
import org.nuxeo.functionaltests.pages.AbstractPage;
import org.nuxeo.functionaltests.pages.DocumentBasePage;
import org.nuxeo.functionaltests.pages.DocumentBasePage.UserNotConnectedException;
import org.nuxeo.functionaltests.pages.LoginPage;
import org.openqa.selenium.By;
import org.openqa.selenium.NoSuchElementException;
import org.openqa.selenium.NotFoundException;
import org.openqa.selenium.Proxy;
import org.openqa.selenium.StaleElementReferenceException;
import org.openqa.selenium.WebDriver;
import org.openqa.selenium.WebDriverException;
import org.openqa.selenium.WebElement;
import org.openqa.selenium.chrome.ChromeDriver;
import org.openqa.selenium.chrome.ChromeOptions;
import org.openqa.selenium.firefox.FirefoxDriver;
import org.openqa.selenium.firefox.FirefoxProfile;
import org.openqa.selenium.internal.WrapsElement;
import org.openqa.selenium.remote.CapabilityType;
import org.openqa.selenium.remote.DesiredCapabilities;
import org.openqa.selenium.remote.RemoteWebDriver;
import org.openqa.selenium.support.PageFactory;
import org.openqa.selenium.support.ui.Clock;
import org.openqa.selenium.support.ui.SystemClock;

/**
 * Base functions for all pages.
 */
public abstract class AbstractTest {

    public static final String NUXEO_URL = System.getProperty("nuxeoURL",
            "http://localhost:8080/nuxeo").replaceAll("/$", "");

    public static final int LOAD_TIMEOUT_SECONDS = 30;

    public static final int LOAD_SHORT_TIMEOUT_SECONDS = 2;

    public static final int AJAX_TIMEOUT_SECONDS = 10;

    public static final int AJAX_SHORT_TIMEOUT_SECONDS = 2;

    private static final String FIREBUG_XPI = "firebug-1.6.2-fx.xpi";

    private static final String FIREBUG_VERSION = "1.6.2";

    private static final String FIREBUG_M2 = "firebug/firebug/1.6.2-fx";

    private static final String M2_REPO = "/.m2/repository/";

    private static final int PROXY_PORT = 4444;

    private static final String HAR_NAME = "http-headers.json";

    protected static RemoteWebDriver driver;

    protected static File tmp_firebug_xpi;

    protected static ProxyServer proxyServer = null;

    @BeforeClass
    public static void initDriver() throws Exception {
        String browser = System.getProperty("browser", "firefox");
        // Use the same strings as command-line Selenium
        if (browser.equals("chrome") || browser.equals("firefox")) {
            initFirefoxDriver();
        } else if (browser.equals("googlechrome")) {
            initChromeDriver();
        } else {
            throw new RuntimeException("Browser not supported: " + browser);
        }
    }

    protected static void initFirefoxDriver() throws Exception {
        DesiredCapabilities dc = DesiredCapabilities.firefox();
        FirefoxProfile profile = new FirefoxProfile();
        // Disable native events (makes things break on Windows)
        profile.setEnableNativeEvents(false);
        // Set English as default language
        profile.setPreference("general.useragent.locale", "en");
        profile.setPreference("intl.accept_languages", "en");
        addFireBug(profile);
        Proxy proxy = startProxy();
        if (proxy != null) {
            // Does not work, but leave code for when it does
            // Workaround: use 127.0.0.2
            proxy.setNoProxy("");
            profile.setProxyPreferences(proxy);
        }
        dc.setCapability(FirefoxDriver.PROFILE, profile);
        driver = new FirefoxDriver(dc);
    }

    protected static void initChromeDriver() throws Exception {
        DesiredCapabilities dc = DesiredCapabilities.chrome();
        ChromeOptions options = new ChromeOptions();
        options.addArguments(Arrays.asList("--ignore-certificate-errors"));
        Proxy proxy = startProxy();
        if (proxy != null) {
            proxy.setNoProxy("");
            dc.setCapability(CapabilityType.PROXY, proxy);
        }
        dc.setCapability(ChromeOptions.CAPABILITY, options);
        driver = new ChromeDriver(dc);
    }

    @AfterClass
    public static void quitDriver() throws InterruptedException {
        // Temporary code to take snapshots of the last page
        // TODO: snapshots only test on failure, prefix using the test name
        if (driver instanceof FirefoxDriver) {
            Thread.sleep(250);
            ((FirefoxDriver) driver).getScreenshotAs(new ScreenShotFileOutput(
                    "screenshot1-lastpage"));
            Thread.sleep(250);
            ((FirefoxDriver) driver).getScreenshotAs(new ScreenShotFileOutput(
                    "screenshot2-lastpage"));
        } else {
            // Not implemented for other drivers
        }

        if (driver != null) {
            driver.close();
            driver = null;
        }

        removeFireBug();

        try {
            stopProxy();
        } catch (Exception e) {
            System.err.println("Could not stop proxy: " + e.getMessage());
        }
    }

    /**
     * Introspects the classpath and returns the list of files in it.
     *
     * @return
     * @throws Exception
     */
    protected static List<String> getClassLoaderFiles() throws Exception {
        ClassLoader cl = AbstractTest.class.getClassLoader();
        URL[] urls = null;
        if (cl instanceof URLClassLoader) {
            urls = ((URLClassLoader) cl).getURLs();
        } else if (cl.getClass().getName().equals(
                "org.apache.tools.ant.AntClassLoader")) {
            Method method = cl.getClass().getMethod("getClasspath");
            String cp = (String) method.invoke(cl);
            String[] paths = cp.split(File.pathSeparator);
            urls = new URL[paths.length];
            for (int i = 0; i < paths.length; i++) {
                urls[i] = new URL("file:" + paths[i]);
            }
        } else {
            System.err.println("Unknow classloader type: "
                    + cl.getClass().getName());
            return null;
        }
        // special case for maven surefire with useManifestOnlyJar
        if (urls.length == 1) {
            try {
                URI uri = urls[0].toURI();
                if (uri.getScheme().equals("file")
                        && uri.getPath().contains("surefirebooter")) {
                    JarFile jar = new JarFile(new File(uri));
                    try {
                        String cp = jar.getManifest().getMainAttributes().getValue(
                                Attributes.Name.CLASS_PATH);
                        if (cp != null) {
                            String[] cpe = cp.split(" ");
                            URL[] newUrls = new URL[cpe.length];
                            for (int i = 0; i < cpe.length; i++) {
                                // Don't need to add 'file:' with maven
                                // surefire >= 2.4.2
                                String newUrl = cpe[i].startsWith("file:") ? cpe[i]
                                        : "file:" + cpe[i];
                                newUrls[i] = new URL(newUrl);
                            }
                            urls = newUrls;
                        }
                    } finally {
                        jar.close();
                    }
                }
            } catch (Exception e) {
                // skip
            }
        }
        // turn into files
        List<String> files = new ArrayList<String>(urls.length);
        for (URL url : urls) {
            files.add(url.toURI().getPath());
        }
        return files;
    }

    protected static void addFireBug(FirefoxProfile profile) throws Exception {
        File xpi = null;
        List<String> clf = getClassLoaderFiles();
        for (String f : clf) {
            if (f.endsWith("/" + FIREBUG_XPI)) {
                xpi = new File(f);
            }
        }
        if (xpi == null) {
            String customM2Repo = System.getProperty("M2_REPO", M2_REPO).replaceAll("/$","");
            // try to guess the location in the M2 repo
            for (String f : clf) {
                if (f.contains(customM2Repo)) {
<<<<<<< HEAD
                    String m2 = f.substring(0, f.indexOf(customM2Repo)
                            + customM2Repo.length());
                    xpi = new File(m2 + FIREBUG_M2 + "/" + FIREBUG_XPI);
=======
                    String m2 = f.substring(0,
                            f.indexOf(customM2Repo) + customM2Repo.length());
                    xpi = new File(m2 + "/" + FIREBUG_M2 + "/" + FIREBUG_XPI);
>>>>>>> 9405b5e8
                    break;
                }
            }
        }
        if (xpi == null || !xpi.exists()) {
            throw new RuntimeException(FIREBUG_XPI
                    + " not found in classloader or local M2 repository");
        }
        profile.addExtension(xpi);
        // avoid "first run" page
        profile.setPreference("extensions.firebug.currentVersion",
                FIREBUG_VERSION);
    }

    protected static void removeFireBug() {
        if (tmp_firebug_xpi != null) {
            tmp_firebug_xpi.delete();
            tmp_firebug_xpi.getParentFile().delete();
        }
    }

    protected static Proxy startProxy() throws Exception {
        if (Boolean.valueOf(System.getProperty("useProxy", "false"))) {
            proxyServer = new ProxyServer(PROXY_PORT);
            proxyServer.start();
            proxyServer.setCaptureHeaders(true);
            // Block access to tracking sites
            proxyServer.blacklistRequests(
                    "https?://www\\.nuxeo\\.com/embedded/wizard.*", 410);
            proxyServer.blacklistRequests("https?://.*\\.mktoresp\\.com/.*",
                    410);
            proxyServer.blacklistRequests(".*_mchId.*", 410);
            proxyServer.blacklistRequests(
                    "https?://.*\\.google-analytics\\.com/.*", 410);
            proxyServer.newHar("webdriver-test");
            Proxy proxy = proxyServer.seleniumProxy();
            return proxy;
        } else {
            return null;
        }
    }

    protected static void stopProxy() throws Exception {
        if (proxyServer != null) {
            String target = System.getProperty("nuxeo.log.dir");
            File harFile;
            if (target == null) {
                harFile = new File(HAR_NAME);
            } else {
                harFile = new File(target, HAR_NAME);
            }
            proxyServer.getHar().writeTo(harFile);
            proxyServer.stop();
        }
    }

    public static <T> T get(String url, Class<T> pageClassToProxy) {
        driver.get(url);
        return asPage(pageClassToProxy);
    }

    public static <T> T asPage(Class<T> pageClassToProxy) {
        T page = instantiatePage(driver, pageClassToProxy);
        PageFactory.initElements(new VariableElementLocatorFactory(driver,
                AJAX_TIMEOUT_SECONDS), page);
        // check all required WebElements on the page and wait for their
        // loading
        List<String> fieldNames = new ArrayList<String>();
        List<WrapsElement> elements = new ArrayList<WrapsElement>();
        for (Field field : pageClassToProxy.getDeclaredFields()) {
            if (field.getAnnotation(Required.class) != null) {
                try {
                    field.setAccessible(true);
                    fieldNames.add(field.getName());
                    elements.add((WrapsElement) field.get(page));
                } catch (Exception e) {
                    throw new RuntimeException(e);
                }
            }
        }
        Clock clock = new SystemClock();
        long end = clock.laterBy(SECONDS.toMillis(LOAD_TIMEOUT_SECONDS));
        String notLoaded = null;
        while (clock.isNowBefore(end)) {
            notLoaded = anyElementNotLoaded(elements, fieldNames);
            if (notLoaded == null) {
                return page;
            }
            try {
                Thread.sleep(100);
            } catch (InterruptedException e) {
                // ignore
            }
        }
        throw new NoSuchElementException("Timeout loading page "
                + pageClassToProxy.getSimpleName() + " missing element "
                + notLoaded);
    }

    protected static String anyElementNotLoaded(List<WrapsElement> proxies,
            List<String> fieldNames) {
        for (int i = 0; i < proxies.size(); i++) {
            WrapsElement proxy = proxies.get(i);
            try {
                // method implemented in LocatingElementHandler
                proxy.getWrappedElement();
            } catch (NoSuchElementException e) {
                return fieldNames.get(i);
            }
        }
        return null;
    }

    // private in PageFactory...
    protected static <T> T instantiatePage(WebDriver driver,
            Class<T> pageClassToProxy) {
        try {
            try {
                Constructor<T> constructor = pageClassToProxy.getConstructor(WebDriver.class);
                return constructor.newInstance(driver);
            } catch (NoSuchMethodException e) {
                return pageClassToProxy.newInstance();
            }
        } catch (RuntimeException e) {
            throw e;
        } catch (Exception e) {
            throw new RuntimeException(e);
        }
    }

    /**
     * Finds the first {@link WebElement} using the given method, with a
     * timeout.
     *
     * @param by the locating mechanism
     * @param timeout the timeout in milliseconds
     * @return the first matching element on the current page, if found
     * @throws NoSuchElementException when not found
     */
    public static WebElement findElementWithTimeout(By by, int timeout)
            throws NoSuchElementException {
        return findElementWithTimeout(by, timeout, null);
    }

    /**
     * Finds the first {@link WebElement} using the given method, with a
     * timeout.
     *
     * @param by the locating mechanism
     * @param timeout the timeout in milliseconds
     * @param parentElement find from the element
     * @return the first matching element on the current page, if found
     * @throws NoSuchElementException when not found
     */
    public static WebElement findElementWithTimeout(By by, int timeout,
            WebElement parentElement) throws NoSuchElementException {
        Clock clock = new SystemClock();
        long end = clock.laterBy(timeout);
        NoSuchElementException lastException = null;
        while (clock.isNowBefore(end)) {
            try {
                WebElement element;
                if (parentElement == null) {
                    element = driver.findElement(by);
                } else {
                    element = parentElement.findElement(by);
                }
                if (element != null) {
                    return element;
                }
            } catch (NoSuchElementException e) {
                lastException = e;
            }
            try {
                Thread.sleep(100);
            } catch (InterruptedException e) {
                // ignore
            }
        }
        throw new NoSuchElementException(String.format(
                "Couldn't find element '%s' after timeout", by), lastException);
    }

    /**
     * Finds the first {@link WebElement} using the given method, with a
     * timeout.
     *
     * @param by the locating mechanism
     * @param timeout the timeout in milliseconds
     * @return the first matching element on the current page, if found
     * @throws NoSuchElementException when not found
     */
    public static WebElement findElementWithTimeout(By by)
            throws NoSuchElementException {
        return findElementWithTimeout(by, LOAD_TIMEOUT_SECONDS * 1000);
    }

    /**
     * Finds the first {@link WebElement} using the given method, with a
     * timeout.
     *
     * @param by the locating mechanism
     * @param timeout the timeout in milliseconds
     * @param parentElement find from the element
     * @return the first matching element on the current page, if found
     * @throws NoSuchElementException when not found
     */
    public static WebElement findElementWithTimeout(By by,
            WebElement parentElement) throws NoSuchElementException {
        return findElementWithTimeout(by, LOAD_TIMEOUT_SECONDS * 1000,
                parentElement);
    }

    /**
     * Waits until an element is enabled, with a timeout.
     *
     * @param element the element
     * @param timeout the timeout in milliseconds
     */
    public static void waitUntilEnabled(final WebElement element, int timeout)
            throws NotFoundException {
        Clock clock = new SystemClock();
        long end = clock.laterBy(timeout);
        while (clock.isNowBefore(end)) {
            if (element.isEnabled()) {
                return;
            }
            try {
                Thread.sleep(100);
            } catch (InterruptedException e) {
                // ignore
            }
        }
        throw new NotFoundException("Element not enabled after timeout: "
                + element);
    }

    /**
     * Waits until an element is enabled, with a timeout.
     *
     * @param element the element
     */
    public static void waitUntilEnabled(WebElement element)
            throws NotFoundException {
        waitUntilEnabled(element, AJAX_TIMEOUT_SECONDS * 1000);
    }

    /**
     * Finds the first {@link WebElement} using the given method, with a
     * {@code findElementTimeout}. Then waits until the element is enabled, with
     * a {@code waitUntilEnabledTimeout}.
     *
     * @param by the locating mechanism
     * @param findElementTimeout the find element timeout in milliseconds
     * @param waitUntilEnabledTimeout the wait until enabled timeout in
     *            milliseconds
     * @return the first matching element on the current page, if found
     * @throws NotFoundException when element was not found or not enabled
     */
    public static WebElement findElementAndWaitUntilEnabledWithTimeout(By by,
            int findElementTimeout, int waitUntilEnabledTimeout)
            throws NotFoundException {

        // Find the element.
        WebElement element = findElementWithTimeout(by, findElementTimeout);

        // Try to wait until the element is enabled.
        Clock clock = new SystemClock();
        long end = clock.laterBy(findElementTimeout);
        WebDriverException lastException = null;
        while (clock.isNowBefore(end)) {
            try {
                waitUntilEnabled(element, waitUntilEnabledTimeout);
                return element;
            } catch (StaleElementReferenceException sere) {
                // Means the element is no longer attached to the DOM
                // => need to find it again.
                element = findElementWithTimeout(by, findElementTimeout);
                lastException = sere;
            }
            try {
                Thread.sleep(100);
            } catch (InterruptedException e) {
                // ignore
            }
        }
        throw new NotFoundException(String.format(
                "Couldn't find element '%s' after timeout", by), lastException);
    }

    /**
     * Finds the first {@link WebElement} using the given method, with the
     * default timeout. Then waits until the element is enabled, with the
     * default timeout.
     *
     * @param by the locating mechanism
     * @return the first matching element on the current page, if found
     * @throws NotFoundException when element was not found or not enabled
     */
    public static WebElement findElementAndWaitUntilEnabledWithTimeout(By by)
            throws NotFoundException {
        return findElementAndWaitUntilEnabledWithTimeout(by,
                LOAD_TIMEOUT_SECONDS * 1000, AJAX_TIMEOUT_SECONDS * 1000);
    }

    public LoginPage getLoginPage() {
        return get(NUXEO_URL + "/logout", LoginPage.class);
    }

    public LoginPage logout() {
        return getLoginPage();
    }

    /**
     * navigate to a link text. wait until the link is available and click on
     * it.
     */
    public <T extends AbstractPage> T nav(Class<T> pageClass, String linkText) {
        WebElement link = findElementWithTimeout(By.linkText(linkText));
        if (link == null) {
            return null;
        }
        link.click();
        return asPage(pageClass);
    }

    /**
     * Navigate to a specified url
     *
     * @param urlString url
     * @throws MalformedURLException
     */
    public void navToUrl(String urlString) throws MalformedURLException {
        URL url = new URL(urlString);
        driver.navigate().to(url);
    }

    /**
     * Login as Administrator
     *
     * @return the Document base page (by default returned by nuxeo dm)
     * @throws UserNotConnectedException
     */
    public DocumentBasePage login() throws UserNotConnectedException {
        return login("Administrator", "Administrator");
    }

    public DocumentBasePage login(String username, String password)
            throws UserNotConnectedException {
        DocumentBasePage documentBasePage = getLoginPage().login(username,
                password, DocumentBasePage.class);
        documentBasePage.checkUserConnected(username);
        return documentBasePage;
    }

    /**
     * Login using an invalid credential.
     *
     * @param username
     * @param password
     * @return
     */
    public LoginPage loginInvalid(String username, String password) {
        LoginPage loginPage = getLoginPage().login(username, password,
                LoginPage.class);
        return loginPage;
    }

}<|MERGE_RESOLUTION|>--- conflicted
+++ resolved
@@ -247,15 +247,9 @@
             // try to guess the location in the M2 repo
             for (String f : clf) {
                 if (f.contains(customM2Repo)) {
-<<<<<<< HEAD
-                    String m2 = f.substring(0, f.indexOf(customM2Repo)
-                            + customM2Repo.length());
-                    xpi = new File(m2 + FIREBUG_M2 + "/" + FIREBUG_XPI);
-=======
                     String m2 = f.substring(0,
                             f.indexOf(customM2Repo) + customM2Repo.length());
                     xpi = new File(m2 + "/" + FIREBUG_M2 + "/" + FIREBUG_XPI);
->>>>>>> 9405b5e8
                     break;
                 }
             }
