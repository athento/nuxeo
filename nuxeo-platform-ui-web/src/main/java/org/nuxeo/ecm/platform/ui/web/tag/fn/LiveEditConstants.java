--- conflicted
+++ resolved
@@ -118,12 +118,6 @@
     static final QName docMimetypeTag = DocumentFactory.getInstance().createQName(
             "mimetype");
 
-<<<<<<< HEAD
-    static final QName docFileExtensionTag = DocumentFactory.getInstance().createQName(
-            "fileExtension");
-
-=======
->>>>>>> 112968dc
     static final QName docIsVersionTag = DocumentFactory.getInstance().createQName(
             "isVersion");
 
