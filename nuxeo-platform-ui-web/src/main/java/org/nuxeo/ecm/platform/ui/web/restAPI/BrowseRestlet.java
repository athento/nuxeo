--- conflicted
+++ resolved
@@ -19,14 +19,10 @@
 
 package org.nuxeo.ecm.platform.ui.web.restAPI;
 
-<<<<<<< HEAD
 import static org.jboss.seam.ScopeType.EVENT;
 
+import java.io.Serializable;
 import java.util.Collection;
-=======
-import java.util.List;
-import java.io.Serializable;
->>>>>>> 6bfcb22a
 
 import org.dom4j.dom.DOMDocument;
 import org.dom4j.dom.DOMDocumentFactory;
@@ -63,10 +59,6 @@
     public void handle(Request req, Response res) {
         String repo = (String) req.getAttributes().get("repo");
         String docid = (String) req.getAttributes().get("docid");
-<<<<<<< HEAD
-        DocumentModel dm = null;
-=======
->>>>>>> 6bfcb22a
         DOMDocumentFactory domfactory = new DOMDocumentFactory();
 
         DOMDocument result = (DOMDocument) domfactory.createDocument();
