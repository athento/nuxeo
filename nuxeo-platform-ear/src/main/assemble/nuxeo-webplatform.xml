--- conflicted
+++ resolved
@@ -45,13 +45,7 @@
     <import>**</import>
     <includeDependencies>true</includeDependencies>
     <includes>
-<<<<<<< HEAD
-      <artifact group="org.nuxeo.*" category="runtime"
-        includeDependsOnCategory="false" />
-      <artifact group="org.nuxeo.*" category="jboss4"
-=======
       <artifact group="org.nuxeo.*" category="runtime,jboss4"
->>>>>>> a0661c15
         includeDependsOnCategory="false" />
       <artifact group="org.nuxeo.*" category="web" />
     </includes>
@@ -120,22 +114,11 @@
       <artifact group="net.sf.opencsv" name="opencsv" version="1.7" />
       <artifact group="org.slf4j" name="slf4j-api" version="1.3.0" />
       <artifact group="org.slf4j" name="slf4j-log4j12" version="1.3.0" />
-<<<<<<< HEAD
       <artifact group="org.richfaces.framework" name="richfaces-api"
         version="3.2.1.GA" />
       <artifact group="org.richfaces.framework" name="richfaces-impl"
         version="3.2.1.GA" />
       <artifact group="org.richfaces.ui" name="richfaces-ui" version="3.2.1.GA" />
-=======
-      <artifact group="org.apache.myfaces.tomahawk" name="tomahawk"
-        version="1.1.5" />
-      <artifact group="org.apache.myfaces.tomahawk" name="tomahawk-sandbox"
-        version="1.1.5" />
-      <artifact group="org.apache.myfaces.trinidad" name="trinidad-api"
-        version="1.0.1-incubating-NXEP51M2" />
-      <artifact group="org.apache.myfaces.trinidad" name="trinidad-impl"
-        version="1.0.1-incubating-NXEP51M2" />
->>>>>>> a0661c15
       <artifact group="org.apache.directory.server"
         name="apacheds-protocol-shared" version="1.5.1" />
       <artifact group="org.apache.directory.shared" name="shared-ldap"
