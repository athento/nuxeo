--- conflicted
+++ resolved
@@ -608,11 +608,7 @@
         SearchPageProvider nxqlProvider = new SearchPageProvider(
                 service.searchQuery(query, 0, maxResultsCount), false, null, nxql);
 
-<<<<<<< HEAD
-        nbresult = nxqlProvider.getResultsCount();
-=======
         long nbresult = nxqlProvider.getResultsCount();
->>>>>>> b026d10a
         return nbresult == 0;
     }
 
